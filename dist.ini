name    = Moose
author  = Stevan Little <stevan.little@iinteractive.com>
author  = Dave Rolsky <autarch@urth.org>
author  = Jesse Luehrs <doy@tozt.net>
author  = Shawn M Moore <code@sartak.org>
author  = יובל קוג'מן (Yuval Kogman) <nothingmuch@woobling.org>
author  = Karen Etheridge <ether@cpan.org>
author  = Florian Ragwitz <rafl@debian.org>
author  = Hans Dieter Pearcey <hdp@weftsoar.net>
author  = Chris Prather <chris@prather.org>
author  = Matt S Trout <mst@shadowcat.co.uk>
license = Perl_5
copyright_holder = Infinity Interactive, Inc.
copyright_year = 2006

<<<<<<< HEAD
version = 2.1303
=======
version = 2.1212
>>>>>>> 126318ea

; This sets the required version of Dist::Zilla
:version = 4.200016

[EnsurePrereqsInstalled]
:version = 0.003
build_phase = release ; be nice to travis
type = requires
type = recommends

[=inc::Clean]

[GatherDir]
exclude_match = ^t/recipes/(?!basics_geonome_overloadingsubtypesandcoercion)
exclude_match = ^Moose-[\d.]+
exclude_match = ^nytprof.*
exclude_filename = Makefile.PL
exclude_match = ^\.

[PruneCruft]
[ManifestSkip]  ; we have no MANIFEST.SKIP file, so this is a no-op
[MetaYAML]
[MetaJSON]
[License]
[ExecDir]
[ShareDir]

; authordep Dist::Zilla::Plugin::MakeMaker::Awesome
[=inc::MakeMaker]
default_jobs = 9

[Manifest]

[NextRelease]
format = %-7v  %{yyyy-MM-dd}d%{ (TRIAL RELEASE)}T

[PkgVersion]
:version = 5.010
die_on_existing_version = 1
die_on_line_insertion = 1

[MetaConfig]

[=inc::SimpleAuthority]

[MetaResources]
bugtracker.web    = https://rt.cpan.org/Dist/Display.html?Name=Moose
bugtracker.mailto = bug-moose@rt.cpan.org
homepage          = http://moose.perl.org/
repository.url    = git://github.com/moose/Moose.git
repository.web    = https://github.com/moose/Moose
repository.type   = git
x_IRC = irc://irc.perl.org/#moose
x_MailingList = http://lists.perl.org/list/moose.html

[FileFinder::ByName / PodModules]
dir = lib
file = *.pod

[FileFinder::Filter / ModulesSansPod]
finder = :InstallModules
skip = \.pod$

[=inc::SimpleProvides]
finder = PodModules

[MetaProvides::Package]
meta_noindex = 1
:version = 1.15000002
finder = ModulesSansPod ; to avoid "No namespaces detected in file..." spewage

[MetaNoIndex]
package   = Class::MOP::Class::Immutable::Trait
package   = Class::MOP::Deprecated
package   = Class::MOP::MiniTrait
package   = Class::MOP::Mixin
namespace = Class::MOP::Mixin
package   = Moose::Deprecated
package   = Moose::Error::Util
package   = Moose::Meta::Attribute::Native::Trait
package   = Moose::Meta::Class::Immutable::Trait
package   = Moose::Meta::Method::Accessor::Native
namespace = Moose::Meta::Method::Accessor::Native
namespace = Moose::Meta::Mixin
package   = Moose::Meta::Object::Trait
package   = Moose::Util::TypeConstraints::OptimizedConstraints
package   = Moose::Util::TypeConstraints::Builtins
directory = benchmarks

; authordep Dist::Zilla::Plugin::PodWeaver = 4.004
; authordep Pod::Elemental::PerlMunger = 0.200001
[SurgicalPodWeaver]
replacer = replace_with_comment
post_code_replacer = replace_with_nothing

; authordep Test::Inline
; authordep File::Find::Rule
; authordep Test::Inline::Extract
[=inc::ExtractInlineTests]

[PromptIfStale]
phase = release
check_all_prereqs = 1
check_all_plugins = 1

[EOLTests]
[PodSyntaxTests]
[Test::NoTabs]
[MetaTests]
[Test::Kwalitee]
skiptest = use_strict ; temporary, until RT#94468 is fixed

[MojibakeTests]
[RunExtraTests]
default_jobs = 9

[Test::ReportPrereqs]
include = Dist::CheckConflicts
include = MooseX::NonMoose
include = Algorithm::C3
include = DateTime
include = DateTime::Calendar::Mayan
include = DateTime::Format::MySQL
include = Declare::Constraints::Simple
include = DBM::Deep
include = HTTP::Headers
include = IO::File
include = IO::String
include = Locale::US
include = Module::Refresh
include = Params::Coerce
include = Regexp::Common
include = SUPER
include = Test::Deep
include = Test::DependentModules
include = Test::LeakTrace
include = Test::Output
include = URI

[Test::CPAN::Changes]

[Test::Compile]
:version = 2.037
phase = develop
filename = xt/release/00-compile.t
bail_out_on_fail = 1
; this serves as a TODO list for getting all modules to load independently --
; see RT#89536
skip = ^Class::MOP::Attribute$
skip = ^Class::MOP::Class$
skip = ^Class::MOP::Method::Accessor$
skip = ^Class::MOP::Method::Constructor$
skip = ^Class::MOP::Method::Inlined$
skip = ^Class::MOP::Method::Wrapped$
skip = ^Class::MOP::Mixin::HasAttributes$
skip = ^Class::MOP::Module$
skip = ^Class::MOP::Package$
skip = ^Moose::Meta::Attribute$
skip = ^Moose::Meta::Attribute::Native$
skip = ^Moose::Meta::Mixin::AttributeCore$
skip = ^Moose::Meta::Role::Attribute$
skip = ^Moose::Meta::TypeConstraint::Class$
skip = ^Moose::Meta::TypeConstraint::DuckType$
skip = ^Moose::Meta::TypeConstraint::Enum$
skip = ^Moose::Meta::TypeConstraint::Parameterizable$
skip = ^Moose::Meta::TypeConstraint::Parameterized$
skip = ^Moose::Meta::TypeConstraint::Role$
skip = ^Moose::Meta::TypeConstraint::Union$

[=inc::CheckReleaseType]
[CheckVersionIncrement]

; we would like to have this, but currently there are false negatives:
; https://rt.cpan.org/Ticket/Display.html?id=87883
; https://rt.cpan.org/Ticket/Display.html?id=87884
;[Test::MinimumVersion]
;:version = 2.000003
;max_target_perl = 5.008003

[CheckChangesHasContent]
;[CheckPrereqsIndexed]

[Prereqs]
parent                      = 0.223
Carp                        = 1.22
Class::Load                 = 0.09
Class::Load::XS             = 0.01
Data::OptList               = 0.107
Devel::GlobalDestruction    = 0
Eval::Closure               = 0.04
List::MoreUtils             = 0.28
Module::Runtime             = 0.014
Module::Runtime::Conflicts  = 0
MRO::Compat                 = 0.05
Package::DeprecationManager = 0.11
Package::Stash              = 0.32
Package::Stash::XS          = 0.24
Params::Util                = 1.00
Scalar::Util                = 1.19
Sub::Exporter               = 0.980
Sub::Name                   = 0.05
Task::Weaken                = 0
Try::Tiny                   = 0.02
perl                        = 5.8.3
Devel::StackTrace           = 1.30
strict                      = 1.03
warnings                    = 1.03

[Prereqs / TestRequires]
Test::CleanNamespaces = 0.13
Test::Fatal           = 0.001
Test::More            = 0.88
Test::Requires        = 0.05
Test::Warnings        = 0.016

[Prereqs / ConfigureRequires]
ExtUtils::CBuilder = 0.27
File::Spec = 0
;Config = 0     ; not actually in 02packages.details.txt!!!

[Prereqs::AuthorDeps]
relation = suggests
exclude = inc::CheckDelta
exclude = inc::Clean
exclude = inc::ExtractInlineTests
exclude = inc::GenerateDocs
exclude = inc::GitUpToDate
exclude = inc::MMHelper
exclude = inc::MakeMaker
exclude = inc::MyInline
exclude = inc::SimpleProvides
exclude = inc::TestRelease

; mostly, these are things needed by xt tests
[Prereqs / DevelopRequires]
Algorithm::C3                = 0
Data::Visitor                = 0
DateTime                     = 0
DateTime::Calendar::Mayan    = 0
DateTime::Format::MySQL      = 0
Declare::Constraints::Simple = 0
DBM::Deep                    = 1.003
File::Find::Rule             = 0
HTTP::Headers                = 0
IO::File                     = 0
IO::String                   = 0
Locale::US                   = 0
Module::Refresh              = 0
PadWalker                    = 0
Params::Coerce               = 0
Regexp::Common               = 0
SUPER                        = 1.10
Test::Deep                   = 0
;Test::DependentModules       = 0.13    ; bad dep chain, used by a disabled test.
Test::Inline                 = 0
Test::LeakTrace              = 0
Test::Memory::Cycle          = 0
Test::Output                 = 0
Test::Pod::Coverage          = 1.04
Test::Spelling               = 0
URI                          = 0
ExtUtils::MakeMaker::Dist::Zilla::Develop = 0
MooseX::NonMoose             = 0
Specio                       = 0.10
Module::CPANTS::Analyse      = 0.92
Test::Kwalitee               = 1.15
blib                         = 0
Class::Load                  = 0.07

[Prereqs / RuntimeRecommends]
; this needs to be installed *after*, since it deps on Moose
; remove this if this is an issue
Devel::PartialDump = 0.14

[Conflicts]
:version = 0.16
-script = bin/moose-outdated
Catalyst                       = 5.90049999
Config::MVP                    = 2.200004
Devel::REPL                    = 1.003020
Dist::Zilla::Plugin::Git       = 2.016
Fey                            = 0.36
Fey::ORM                       = 0.42
File::ChangeNotify             = 0.15
HTTP::Throwable                = 0.017
KiokuDB                        = 0.51
Markdent                       = 0.16
Mason                          = 2.18
MooseX::ABC                    = 0.05
MooseX::Aliases                = 0.08
MooseX::AlwaysCoerce           = 0.13
MooseX::App                    = 1.22
MooseX::AttributeHelpers       = 0.22
MooseX::AttributeIndexes       = 1.0.0
MooseX::AttributeInflate       = 0.02
MooseX::Attribute::Deflator    = 2.1.7
MooseX::Attribute::Dependent   = 1.1.0
MooseX::Attribute::Prototype   = 0.10
MooseX::CascadeClearing        = 0.03
MooseX::ClassAttribute         = 0.26
MooseX::Constructor::AllErrors = 0.021
MooseX::Declare                = 0.35
MooseX::FollowPBP              = 0.02
MooseX::Getopt                 = 0.56
MooseX::InstanceTracking       = 0.04
MooseX::LazyRequire            = 0.06
MooseX::Meta::Attribute::Index = 0.04
MooseX::Meta::Attribute::Lvalue = 0.05
MooseX::MethodAttributes       = 0.22
MooseX::Method::Signatures     = 0.44
MooseX::NonMoose               = 0.24
MooseX::Object::Pluggable      = 0.0011
MooseX::Params::Validate       = 0.05
MooseX::PrivateSetters         = 0.03
MooseX::POE                    = 0.214
MooseX::Role::Cmd              = 0.06
MooseX::Role::Parameterized    = 1.00
MooseX::Role::WithOverloading  = 0.14
MooseX::Runnable               = 0.03
MooseX::Scaffold               = 0.05
MooseX::SemiAffordanceAccessor = 0.05
MooseX::SetOnce                = 0.100473
MooseX::Singleton              = 0.25
MooseX::SlurpyConstructor      = 1.1
MooseX::Storage                = 0.42
MooseX::StrictConstructor      = 0.12
MooseX::Traits                 = 0.11
MooseX::Types                  = 0.19
MooseX::Types::Parameterizable = 0.05
MooseX::Types::Set::Object     = 0.03
MooseX::Types::Signal          = 1.101930
MooseX::UndefTolerant          = 0.11
namespace::autoclean           = 0.08
PRANG                          = 0.14
Pod::Elemental                 = 0.093280
Pod::Weaver                    = 3.101638
Reaction                       = 0.002003
Test::Able                     = 0.10
Test::CleanNamespaces          = 0.03
Test::Moose::More              = 0.022
Test::TempDir                  = 0.05
Throwable                      = 0.102080

[Test::CheckBreaks]
conflicts_module = Moose::Conflicts

[=inc::CheckDelta]
[=inc::GitUpToDate]

[Git::Remote::Check]
branch = stable/2.14
remote_branch = stable/2.14

[Git::CheckFor::CorrectBranch]
release_branch = stable/2.14

[Git::Check]
allow_dirty =

[TestRelease]
[ConfirmRelease]

[Git::Commit]
allow_dirty = Changes
commit_msg = changelog for %N-%v%t

[Git::Tag]
tag_format = %v
tag_message = %v%t

[Git::Push]

[UploadToCPAN]

[Git::Contributors]

; authordep Class::Load
; authordep IPC::System::Simple
; authordep File::pushd
; authordep Path::Tiny
[=inc::GenerateDocs]<|MERGE_RESOLUTION|>--- conflicted
+++ resolved
@@ -13,11 +13,7 @@
 copyright_holder = Infinity Interactive, Inc.
 copyright_year = 2006
 
-<<<<<<< HEAD
 version = 2.1303
-=======
-version = 2.1212
->>>>>>> 126318ea
 
 ; This sets the required version of Dist::Zilla
 :version = 4.200016
