--- conflicted
+++ resolved
@@ -3,13 +3,9 @@
 use strict;
 use warnings;
 
-<<<<<<< HEAD
 use lib 't/lib';
 
-use Test::More tests => 11;
-=======
 use Test::More;
->>>>>>> 7691a2f9
 use Test::Exception;
 use Scalar::Util 'blessed';
 
@@ -81,7 +77,6 @@
 $foo->type_constrained(10);
 $bar->type_constrained(5);
 
-<<<<<<< HEAD
 skip_meta {
    Child->meta->rebless_instance($foo);
    Child->meta->rebless_instance($bar);
@@ -94,19 +89,5 @@
    qr/^Attribute \(type_constrained\) does not pass the type constraint because\: Validation failed for 'Int' failed with value 10\.5/,
    '... this failed cause of type check';
 } 5;
-=======
-Child->meta->rebless_instance($foo);
-Child->meta->rebless_instance($bar);
 
-is(blessed($foo), 'Child', 'successfully reblessed into Child');
-is($foo->name, 'Junior', "Child->name's default came through");
-
-is($foo->lazy_classname, 'Parent', "lazy attribute was already initialized");
-is($bar->lazy_classname, 'Child', "lazy attribute just now initialized");
-
-throws_ok { $foo->type_constrained(10.5) }
-qr/^Attribute \(type_constrained\) does not pass the type constraint because\: Validation failed for 'Int' failed with value 10\.5/,
-'... this failed cause of type check';
-
-done_testing;
->>>>>>> 7691a2f9
+done_testing;