#!/usr/bin/perl

use strict;
use warnings;
<<<<<<< HEAD
use lib 'lib', 't/lib';
use Test::More tests => 23;
=======

use Test::More tests => 29;
>>>>>>> 2cc69b87
use Test::Exception;
use MetaTest;

{
    package Foo;
    use Moose;
    use Moose::Util::TypeConstraints;
}

skip_meta {
   can_ok('Foo', 'meta');
   isa_ok(Foo->meta, 'Moose::Meta::Class');
} 2;


meta_can_ok('Foo', 'meta', '... we got the &meta method');
ok(Foo->isa('Moose::Object'), '... Foo is automagically a Moose::Object');

<<<<<<< HEAD
skip_meta {
   dies_ok {
      Foo->meta->has_method()
   } '... has_method requires an arg';

   dies_ok {
      Foo->meta->has_method('')
   } '... has_method requires an arg';
} 2;
can_ok('Foo', 'does');

skip_meta {
   foreach my $function (qw(
                            extends
                            has
                            before after around
                            blessed confess
                            type subtype as where
                            coerce from via
                            find_type_constraint
                            )) {
       ok(!Foo->meta->has_method($function), '... the meta does not treat "' . $function . '" as a method');
   }
} 15;
=======
can_ok('Foo', 'does');

foreach my $function (qw(
                         extends
                         has
                         before after around
                         blessed confess
                         type subtype as where
                         coerce from via
                         find_type_constraint
                         )) {
    ok(!Foo->meta->has_method($function), '... the meta does not treat "' . $function . '" as a method');
}

foreach my $import (qw(
    blessed
    try
    catch
    in_global_destruction
)) {
    ok(!Moose::Object->can($import), "no namespace pollution in Moose::Object ($import)" );

    local $TODO = $import eq 'blessed' ? "no automatic namespace cleaning yet" : undef;
    ok(!Foo->can($import), "no namespace pollution in Moose::Object ($import)" );
}
>>>>>>> 2cc69b87
<|MERGE_RESOLUTION|>--- conflicted
+++ resolved
@@ -2,13 +2,9 @@
 
 use strict;
 use warnings;
-<<<<<<< HEAD
 use lib 'lib', 't/lib';
-use Test::More tests => 23;
-=======
+use Test::More;
 
-use Test::More tests => 29;
->>>>>>> 2cc69b87
 use Test::Exception;
 use MetaTest;
 
@@ -27,7 +23,6 @@
 meta_can_ok('Foo', 'meta', '... we got the &meta method');
 ok(Foo->isa('Moose::Object'), '... Foo is automagically a Moose::Object');
 
-<<<<<<< HEAD
 skip_meta {
    dies_ok {
       Foo->meta->has_method()
@@ -37,6 +32,7 @@
       Foo->meta->has_method('')
    } '... has_method requires an arg';
 } 2;
+
 can_ok('Foo', 'does');
 
 skip_meta {
@@ -52,20 +48,6 @@
        ok(!Foo->meta->has_method($function), '... the meta does not treat "' . $function . '" as a method');
    }
 } 15;
-=======
-can_ok('Foo', 'does');
-
-foreach my $function (qw(
-                         extends
-                         has
-                         before after around
-                         blessed confess
-                         type subtype as where
-                         coerce from via
-                         find_type_constraint
-                         )) {
-    ok(!Foo->meta->has_method($function), '... the meta does not treat "' . $function . '" as a method');
-}
 
 foreach my $import (qw(
     blessed
@@ -78,4 +60,5 @@
     local $TODO = $import eq 'blessed' ? "no automatic namespace cleaning yet" : undef;
     ok(!Foo->can($import), "no namespace pollution in Moose::Object ($import)" );
 }
->>>>>>> 2cc69b87
+
+done_testing;