--- conflicted
+++ resolved
@@ -3,13 +3,9 @@
 use strict;
 use warnings;
 
-<<<<<<< HEAD
 use lib 't/lib';
 
-use Test::More tests => 12;
-=======
 use Test::More;
->>>>>>> 7691a2f9
 use Test::Exception;
 use Test::Moose;
 
@@ -59,7 +55,6 @@
 can_ok($c, 'baz');
 is($c->baz, 100, '... got the right value for baz');
 
-<<<<<<< HEAD
 skip_meta {
    my $bar_attr = $c->meta->get_attribute('bar');
    does_ok($bar_attr, 'My::Attribute::Trait');
@@ -73,17 +68,4 @@
    is($gorch_attr->applied_traits, undef, '... no traits applied');
 } 7;
 
-=======
-my $bar_attr = $c->meta->get_attribute('bar');
-does_ok($bar_attr, 'My::Attribute::Trait');
-ok($bar_attr->has_applied_traits, '... got the applied traits');
-is_deeply($bar_attr->applied_traits, [qw/My::Attribute::Trait/], '... got the applied traits');
-is($bar_attr->foo, "blah", "attr initialized");
-
-my $gorch_attr = $c->meta->get_attribute('gorch');
-ok(!$gorch_attr->does('My::Attribute::Trait'), '... gorch doesnt do the trait');
-ok(!$gorch_attr->has_applied_traits, '... no traits applied');
-is($gorch_attr->applied_traits, undef, '... no traits applied');
-
-done_testing;
->>>>>>> 7691a2f9
+done_testing;