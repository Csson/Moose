--- conflicted
+++ resolved
@@ -11,10 +11,7 @@
 BEGIN {
     eval "use Test::Output;";
     plan skip_all => "Test::Output is required for this test" if $@;
-<<<<<<< HEAD
     skip_all_meta 5;
-=======
->>>>>>> 7691a2f9
 }
 
 {
