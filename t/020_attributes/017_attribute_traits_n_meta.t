#!/usr/bin/perl

use strict;
use warnings;

<<<<<<< HEAD
use lib 't/lib';

=======
>>>>>>> 7691a2f9
use Test::More;
use Test::Exception;
use Test::Moose;

use MetaTest;

skip_all_meta 7;


{
    package My::Meta::Attribute::DefaultReadOnly;
    use Moose;

    extends 'Moose::Meta::Attribute';

    around 'new' => sub {
        my $next = shift;
        my ($self, $name, %options) = @_;
        $options{is} = 'ro'
            unless exists $options{is};
        $next->($self, $name, %options);
    };
}

{
    package My::Attribute::Trait;
    use Moose::Role;

    has 'alias_to' => (is => 'ro', isa => 'Str');

    after 'install_accessors' => sub {
        my $self = shift;
        $self->associated_class->add_method(
            $self->alias_to,
            $self->get_read_method_ref
        );
    };
}

{
    package My::Class;
    use Moose;

    has 'bar' => (
        metaclass => 'My::Meta::Attribute::DefaultReadOnly',
        traits    => [qw/My::Attribute::Trait/],
        isa       => 'Int',
        alias_to  => 'baz',
    );
}

my $c = My::Class->new(bar => 100);
isa_ok($c, 'My::Class');

is($c->bar, 100, '... got the right value for bar');

can_ok($c, 'baz');
is($c->baz, 100, '... got the right value for baz');

isa_ok($c->meta->get_attribute('bar'), 'My::Meta::Attribute::DefaultReadOnly');
does_ok($c->meta->get_attribute('bar'), 'My::Attribute::Trait');
is($c->meta->get_attribute('bar')->_is_metadata, 'ro', '... got the right metaclass customization');

done_testing;<|MERGE_RESOLUTION|>--- conflicted
+++ resolved
@@ -3,11 +3,8 @@
 use strict;
 use warnings;
 
-<<<<<<< HEAD
 use lib 't/lib';
 
-=======
->>>>>>> 7691a2f9
 use Test::More;
 use Test::Exception;
 use Test::Moose;
