#!/usr/bin/perl

use strict;
use warnings;

<<<<<<< HEAD
use lib 't/lib';

=======
>>>>>>> 7691a2f9
use Test::More;
use Test::Exception;

use MetaTest;

=pod

This tests the more complex
delegation cases and that they
do not fail at compile time.

=cut

{

    package ChildASuper;
    use Moose;

    sub child_a_super_method { "as" }

    package ChildA;
    use Moose;

    extends "ChildASuper";

    sub child_a_method_1 { "a1" }
    sub child_a_method_2 { Scalar::Util::blessed($_[0]) . " a2" }

    package ChildASub;
    use Moose;

    extends "ChildA";

    sub child_a_method_3 { "a3" }

    package ChildB;
    use Moose;

    sub child_b_method_1 { "b1" }
    sub child_b_method_2 { "b2" }
    sub child_b_method_3 { "b3" }

    package ChildC;
    use Moose;

    sub child_c_method_1 { "c1" }
    sub child_c_method_2 { "c2" }
    sub child_c_method_3_la { "c3" }
    sub child_c_method_4_la { "c4" }

    package ChildD;
    use Moose;

    sub child_d_method_1 { "d1" }
    sub child_d_method_2 { "d2" }

    package ChildE;
    # no Moose

    sub new { bless {}, shift }
    sub child_e_method_1 { "e1" }
    sub child_e_method_2 { "e2" }

    package ChildF;
    # no Moose

    sub new { bless {}, shift }
    sub child_f_method_1 { "f1" }
    sub child_f_method_2 { "f2" }

    package ChildG;
    use Moose;

    sub child_g_method_1 { "g1" }

    package ChildH;
    use Moose;

    sub child_h_method_1 { "h1" }
    sub parent_method_1 { "child_parent_1" }

    package ChildI;
    use Moose;

    sub child_i_method_1 { "i1" }
    sub parent_method_1 { "child_parent_1" }

    package Parent;
    use Moose;

    sub parent_method_1 { "parent_1" }
    ::can_ok('Parent', 'parent_method_1');

    ::dies_ok {
        has child_a => (
            is      => "ro",
            default => sub { ChildA->new },
            handles => qr/.*/,
        );
    } "all_methods requires explicit isa";

    ::lives_ok {
        has child_a => (
            isa     => "ChildA",
            is      => "ro",
            default => sub { ChildA->new },
            handles => qr/.*/,
        );
    } "allow all_methods with explicit isa";

    ::lives_ok {
        has child_b => (
            is      => 'ro',
            default => sub { ChildB->new },
            handles => [qw/child_b_method_1/],
        );
    } "don't need to declare isa if method list is predefined";

    ::lives_ok {
        has child_c => (
            isa     => "ChildC",
            is      => "ro",
            default => sub { ChildC->new },
            handles => qr/_la$/,
        );
    } "can declare regex collector";

    ::dies_ok {
        has child_d => (
            is      => "ro",
            default => sub { ChildD->new },
            handles => sub {
                my ( $class, $delegate_class ) = @_;
            }
        );
    } "can't create attr with generative handles parameter and no isa";

    ::lives_ok {
        has child_d => (
            isa     => "ChildD",
            is      => "ro",
            default => sub { ChildD->new },
            handles => sub {
                my ( $class, $delegate_class ) = @_;
                return;
            }
        );
    } "can't create attr with generative handles parameter and no isa";

    ::lives_ok {
        has child_e => (
            isa     => "ChildE",
            is      => "ro",
            default => sub { ChildE->new },
            handles => ["child_e_method_2"],
        );
    } "can delegate to non moose class using explicit method list";

    my $delegate_class;
    ::lives_ok {
        has child_f => (
            isa     => "ChildF",
            is      => "ro",
            default => sub { ChildF->new },
            handles => sub {
                $delegate_class = $_[1]->name;
                return;
            },
        );
    } "subrefs on non moose class give no meta";

    ::is( $delegate_class, "ChildF", "plain classes are handed down to subs" );

    ::lives_ok {
        has child_g => (
            isa     => "ChildG",
            default => sub { ChildG->new },
            handles => ["child_g_method_1"],
        );
    } "can delegate to object even without explicit reader";

    ::can_ok('Parent', 'parent_method_1');
    ::dies_ok {
        has child_h => (
            isa     => "ChildH",
            is      => "ro",
            default => sub { ChildH->new },
            handles => sub { map { $_, $_ } $_[1]->get_all_method_names },
        );
    } "Can't override exisiting class method in delegate";
    ::can_ok('Parent', 'parent_method_1');

    ::lives_ok {
        has child_i => (
            isa     => "ChildI",
            is      => "ro",
            default => sub { ChildI->new },
            handles => sub {
                map { $_, $_ } grep { !/^parent_method_1|meta$/ }
                    $_[1]->get_all_method_names;
            },
        );
    } "Test handles code ref for skipping predefined methods";


    sub parent_method { "p" }
}

# sanity

isa_ok( my $p = Parent->new, "Parent" );
isa_ok( $p->child_a, "ChildA" );
isa_ok( $p->child_b, "ChildB" );
isa_ok( $p->child_c, "ChildC" );
isa_ok( $p->child_d, "ChildD" );
isa_ok( $p->child_e, "ChildE" );
isa_ok( $p->child_f, "ChildF" );
isa_ok( $p->child_i, "ChildI" );

ok(!$p->can('child_g'), '... no child_g accessor defined');
ok(!$p->can('child_h'), '... no child_h accessor defined');


is( $p->parent_method, "p", "parent method" );
is( $p->child_a->child_a_super_method, "as", "child supermethod" );
is( $p->child_a->child_a_method_1, "a1", "child method" );

can_ok( $p, "child_a_super_method" );
can_ok( $p, "child_a_method_1" );
can_ok( $p, "child_a_method_2" );
ok( !$p->can( "child_a_method_3" ), "but not subclass of delegate class" );

is( $p->child_a_method_1, $p->child_a->child_a_method_1, "delegate behaves the same" );
is( $p->child_a_method_2, "ChildA a2", "delegates are their own invocants" );


can_ok( $p, "child_b_method_1" );
ok( !$p->can("child_b_method_2"), "but not ChildB's unspecified siblings" );

skip_meta {
ok( !$p->can($_), "none of ChildD's methods ($_)" )
    for grep { /^child/ } map { $_->name } ChildD->meta->get_all_methods();
 } 2;

can_ok( $p, "child_c_method_3_la" );
can_ok( $p, "child_c_method_4_la" );

is( $p->child_c_method_3_la, "c3", "ChildC method delegated OK" );

can_ok( $p, "child_e_method_2" );
ok( !$p->can("child_e_method_1"), "but not child_e_method_1");

is( $p->child_e_method_2, "e2", "delegate to non moose class (child_e_method_2)" );

can_ok( $p, "child_g_method_1" );
is( $p->child_g_method_1, "g1", "delegate to moose class without reader (child_g_method_1)" );

can_ok( $p, "child_i_method_1" );
is( $p->parent_method_1, "parent_1", "delegate doesn't override existing method" );
<<<<<<< HEAD
=======

>>>>>>> 7691a2f9
done_testing;<|MERGE_RESOLUTION|>--- conflicted
+++ resolved
@@ -3,11 +3,8 @@
 use strict;
 use warnings;
 
-<<<<<<< HEAD
 use lib 't/lib';
 
-=======
->>>>>>> 7691a2f9
 use Test::More;
 use Test::Exception;
 
@@ -267,8 +264,5 @@
 
 can_ok( $p, "child_i_method_1" );
 is( $p->parent_method_1, "parent_1", "delegate doesn't override existing method" );
-<<<<<<< HEAD
-=======
-
->>>>>>> 7691a2f9
+
 done_testing;