#!/usr/bin/perl

use strict;
use warnings;

<<<<<<< HEAD
use Test::More tests => 89;
=======
use Test::More tests => 91;
>>>>>>> ee78c083
use Test::Exception;



# -------------------------------------------------------------------
# HASH handles
# -------------------------------------------------------------------
# the canonical form of of the 'handles'
# option is the hash ref mapping a
# method name to the delegated method name

{
    package Foo;
    use Moose;

    has 'bar' => (is => 'rw', default => 10);

    sub baz { 42 }

    package Bar;
    use Moose;

    has 'foo' => (
        is      => 'rw',
        default => sub { Foo->new },
<<<<<<< HEAD
        handles => {
            'foo_bar' => 'bar',
            'foo_bar_to_20' => [ bar => [ 20 ] ],
        }
=======
        handles => { 'foo_bar' => 'bar', foo_baz => 'baz' }
>>>>>>> ee78c083
    );
}

my $bar = Bar->new;
isa_ok($bar, 'Bar');

ok($bar->foo, '... we have something in bar->foo');
isa_ok($bar->foo, 'Foo');

my $meth = Bar->meta->get_method('foo_bar');
isa_ok($meth, 'Moose::Meta::Method::Delegation');
is($meth->associated_attribute->name, 'foo',
   'associated_attribute->name for this method is foo');

is($bar->foo->bar, 10, '... bar->foo->bar returned the right default');

can_ok($bar, 'foo_bar');
is($bar->foo_bar, 10, '... bar->foo_bar delegated correctly');

# change the value ...

$bar->foo->bar(30);

# and make sure the delegation picks it up

is($bar->foo->bar, 30, '... bar->foo->bar returned the right (changed) value');
is($bar->foo_bar, 30, '... bar->foo_bar delegated correctly');

# change the value through the delegation ...

$bar->foo_bar(50);

# and make sure everyone sees it

is($bar->foo->bar, 50, '... bar->foo->bar returned the right (changed) value');
is($bar->foo_bar, 50, '... bar->foo_bar delegated correctly');

# change the object we are delegating too

my $foo = Foo->new(bar => 25);
isa_ok($foo, 'Foo');

is($foo->bar, 25, '... got the right foo->bar');

lives_ok {
    $bar->foo($foo);
} '... assigned the new Foo to Bar->foo';

is($bar->foo, $foo, '... assigned bar->foo with the new Foo');

is($bar->foo->bar, 25, '... bar->foo->bar returned the right result');
is($bar->foo_bar, 25, '... and bar->foo_bar delegated correctly again');

# curried handles
$bar->foo_bar_to_20;
is($bar->foo_bar, 20, '... correctly curried a single argument');

# -------------------------------------------------------------------
# ARRAY handles
# -------------------------------------------------------------------
# we also support an array based format
# which assumes that the name is the same
# on either end

{
    package Engine;
    use Moose;

    sub go   { 'Engine::go'   }
    sub stop { 'Engine::stop' }

    package Car;
    use Moose;

    has 'engine' => (
        is      => 'rw',
        default => sub { Engine->new },
        handles => [ 'go', 'stop' ]
    );
}

my $car = Car->new;
isa_ok($car, 'Car');

isa_ok($car->engine, 'Engine');
can_ok($car->engine, 'go');
can_ok($car->engine, 'stop');

is($car->engine->go, 'Engine::go', '... got the right value from ->engine->go');
is($car->engine->stop, 'Engine::stop', '... got the right value from ->engine->stop');

can_ok($car, 'go');
can_ok($car, 'stop');

is($car->go, 'Engine::go', '... got the right value from ->go');
is($car->stop, 'Engine::stop', '... got the right value from ->stop');

# -------------------------------------------------------------------
# REGEXP handles
# -------------------------------------------------------------------
# and we support regexp delegation

{
    package Baz;
    use Moose;

    sub foo { 'Baz::foo' }
    sub bar { 'Baz::bar' }
    sub boo { 'Baz::boo' }

    package Baz::Proxy1;
    use Moose;

    has 'baz' => (
        is      => 'ro',
        isa     => 'Baz',
        default => sub { Baz->new },
        handles => qr/.*/
    );

    package Baz::Proxy2;
    use Moose;

    has 'baz' => (
        is      => 'ro',
        isa     => 'Baz',
        default => sub { Baz->new },
        handles => qr/.oo/
    );

    package Baz::Proxy3;
    use Moose;

    has 'baz' => (
        is      => 'ro',
        isa     => 'Baz',
        default => sub { Baz->new },
        handles => qr/b.*/
    );
}

{
    my $baz_proxy = Baz::Proxy1->new;
    isa_ok($baz_proxy, 'Baz::Proxy1');

    can_ok($baz_proxy, 'baz');
    isa_ok($baz_proxy->baz, 'Baz');

    can_ok($baz_proxy, 'foo');
    can_ok($baz_proxy, 'bar');
    can_ok($baz_proxy, 'boo');

    is($baz_proxy->foo, 'Baz::foo', '... got the right proxied return value');
    is($baz_proxy->bar, 'Baz::bar', '... got the right proxied return value');
    is($baz_proxy->boo, 'Baz::boo', '... got the right proxied return value');
}
{
    my $baz_proxy = Baz::Proxy2->new;
    isa_ok($baz_proxy, 'Baz::Proxy2');

    can_ok($baz_proxy, 'baz');
    isa_ok($baz_proxy->baz, 'Baz');

    can_ok($baz_proxy, 'foo');
    can_ok($baz_proxy, 'boo');

    is($baz_proxy->foo, 'Baz::foo', '... got the right proxied return value');
    is($baz_proxy->boo, 'Baz::boo', '... got the right proxied return value');
}
{
    my $baz_proxy = Baz::Proxy3->new;
    isa_ok($baz_proxy, 'Baz::Proxy3');

    can_ok($baz_proxy, 'baz');
    isa_ok($baz_proxy->baz, 'Baz');

    can_ok($baz_proxy, 'bar');
    can_ok($baz_proxy, 'boo');

    is($baz_proxy->bar, 'Baz::bar', '... got the right proxied return value');
    is($baz_proxy->boo, 'Baz::boo', '... got the right proxied return value');
}

# -------------------------------------------------------------------
# ROLE handles
# -------------------------------------------------------------------

{
    package Foo::Bar;
    use Moose::Role;

    requires 'foo';
    requires 'bar';

    package Foo::Baz;
    use Moose;

    sub foo { 'Foo::Baz::FOO' }
    sub bar { 'Foo::Baz::BAR' }
    sub baz { 'Foo::Baz::BAZ' }

    package Foo::Thing;
    use Moose;

    has 'thing' => (
        is      => 'rw',
        isa     => 'Foo::Baz',
        handles => 'Foo::Bar',
    );

}

{
    my $foo = Foo::Thing->new(thing => Foo::Baz->new);
    isa_ok($foo, 'Foo::Thing');
    isa_ok($foo->thing, 'Foo::Baz');

    ok($foo->meta->has_method('foo'), '... we have the method we expect');
    ok($foo->meta->has_method('bar'), '... we have the method we expect');
    ok(!$foo->meta->has_method('baz'), '... we dont have the method we expect');

    is($foo->foo, 'Foo::Baz::FOO', '... got the right value');
    is($foo->bar, 'Foo::Baz::BAR', '... got the right value');
    is($foo->thing->baz, 'Foo::Baz::BAZ', '... got the right value');
}

# -------------------------------------------------------------------
# AUTOLOAD & handles
# -------------------------------------------------------------------

{
    package Foo::Autoloaded;
    use Moose;

    sub AUTOLOAD {
        my $self = shift;

        my $name = our $AUTOLOAD;
        $name =~ s/.*://; # strip fully-qualified portion

        if (@_) {
            return $self->{$name} = shift;
        } else {
            return $self->{$name};
        }
    }

    package Bar::Autoloaded;
    use Moose;

    has 'foo' => (
        is      => 'rw',
        default => sub { Foo::Autoloaded->new },
        handles => { 'foo_bar' => 'bar' }
    );

    package Baz::Autoloaded;
    use Moose;

    has 'foo' => (
        is      => 'rw',
        default => sub { Foo::Autoloaded->new },
        handles => ['bar']
    );

    package Goorch::Autoloaded;
    use Moose;

    ::dies_ok {
        has 'foo' => (
            is      => 'rw',
            default => sub { Foo::Autoloaded->new },
            handles => qr/bar/
        );
    } '... you cannot delegate to AUTOLOADED class with regexp';
}

# check HASH based delegation w/ AUTOLOAD

{
    my $bar = Bar::Autoloaded->new;
    isa_ok($bar, 'Bar::Autoloaded');

    ok($bar->foo, '... we have something in bar->foo');
    isa_ok($bar->foo, 'Foo::Autoloaded');

    # change the value ...

    $bar->foo->bar(30);

    # and make sure the delegation picks it up

    is($bar->foo->bar, 30, '... bar->foo->bar returned the right (changed) value');
    is($bar->foo_bar, 30, '... bar->foo_bar delegated correctly');

    # change the value through the delegation ...

    $bar->foo_bar(50);

    # and make sure everyone sees it

    is($bar->foo->bar, 50, '... bar->foo->bar returned the right (changed) value');
    is($bar->foo_bar, 50, '... bar->foo_bar delegated correctly');

    # change the object we are delegating too

    my $foo = Foo::Autoloaded->new;
    isa_ok($foo, 'Foo::Autoloaded');

    $foo->bar(25);

    is($foo->bar, 25, '... got the right foo->bar');

    lives_ok {
        $bar->foo($foo);
    } '... assigned the new Foo to Bar->foo';

    is($bar->foo, $foo, '... assigned bar->foo with the new Foo');

    is($bar->foo->bar, 25, '... bar->foo->bar returned the right result');
    is($bar->foo_bar, 25, '... and bar->foo_bar delegated correctly again');
}

# check ARRAY based delegation w/ AUTOLOAD

{
    my $baz = Baz::Autoloaded->new;
    isa_ok($baz, 'Baz::Autoloaded');

    ok($baz->foo, '... we have something in baz->foo');
    isa_ok($baz->foo, 'Foo::Autoloaded');

    # change the value ...

    $baz->foo->bar(30);

    # and make sure the delegation picks it up

    is($baz->foo->bar, 30, '... baz->foo->bar returned the right (changed) value');
    is($baz->bar, 30, '... baz->foo_bar delegated correctly');

    # change the value through the delegation ...

    $baz->bar(50);

    # and make sure everyone sees it

    is($baz->foo->bar, 50, '... baz->foo->bar returned the right (changed) value');
    is($baz->bar, 50, '... baz->foo_bar delegated correctly');

    # change the object we are delegating too

    my $foo = Foo::Autoloaded->new;
    isa_ok($foo, 'Foo::Autoloaded');

    $foo->bar(25);

    is($foo->bar, 25, '... got the right foo->bar');

    lives_ok {
        $baz->foo($foo);
    } '... assigned the new Foo to Baz->foo';

    is($baz->foo, $foo, '... assigned baz->foo with the new Foo');

    is($baz->foo->bar, 25, '... baz->foo->bar returned the right result');
    is($baz->bar, 25, '... and baz->foo_bar delegated correctly again');
}

# Check that removing attributes removes their handles methods also.
{
    {
        package Quux;
        use Moose;
        has foo => (
            isa => 'Foo',
            default => sub { Foo->new },
            handles => { 'foo_bar' => 'bar' }
        );
    }
    my $i = Quux->new;
    ok($i->meta->has_method('foo_bar'), 'handles method foo_bar is present');
    $i->meta->remove_attribute('foo');
    ok(!$i->meta->has_method('foo_bar'), 'handles method foo_bar is removed');
}

# Make sure that a useful error message is thrown when the delegation target is
# not an object
{
    my $i = Bar->new(foo => undef);
    throws_ok { $i->foo_bar } qr/is not defined/,
        'useful error from unblessed reference';

    my $j = Bar->new(foo => []);
    throws_ok { $j->foo_bar } qr/is not an object \(got 'ARRAY/,
        'useful error from unblessed reference';

    my $k = Bar->new(foo => "Foo");
    lives_ok { $k->foo_baz } "but not for class name";
}<|MERGE_RESOLUTION|>--- conflicted
+++ resolved
@@ -3,11 +3,7 @@
 use strict;
 use warnings;
 
-<<<<<<< HEAD
-use Test::More tests => 89;
-=======
-use Test::More tests => 91;
->>>>>>> ee78c083
+use Test::More tests => 92;
 use Test::Exception;
 
 
@@ -33,14 +29,11 @@
     has 'foo' => (
         is      => 'rw',
         default => sub { Foo->new },
-<<<<<<< HEAD
         handles => {
             'foo_bar' => 'bar',
+            foo_baz => 'baz',
             'foo_bar_to_20' => [ bar => [ 20 ] ],
-        }
-=======
-        handles => { 'foo_bar' => 'bar', foo_baz => 'baz' }
->>>>>>> ee78c083
+        },
     );
 }
 
