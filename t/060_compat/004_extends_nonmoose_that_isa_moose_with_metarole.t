--- conflicted
+++ resolved
@@ -1,6 +1,5 @@
 use strict;
 use warnings;
-<<<<<<< HEAD
 
 use lib 't/lib';
 
@@ -10,9 +9,6 @@
 
 skip_all_meta 18;
 
-=======
-use Test::More;
->>>>>>> 7691a2f9
 use Class::MOP ();
 
 {
