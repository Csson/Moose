#!/usr/bin/perl

use strict;
use warnings;

<<<<<<< HEAD
use lib 't/lib';

use Test::More tests => 6;
=======
use Test::More;
>>>>>>> 7691a2f9
use Test::Exception;

use MetaTest;

# this is so that when we use base 'Foo' below we won't get the Foo.pm in t/lib
BEGIN {
   @INC = grep { $_ ne 't/lib' } @INC;
};


=pod

This test demonstrates that Moose will respect
a previously set @ISA using use base, and not
try to add Moose::Object to it.

However, this is extremely order sensitive as
this test also demonstrates.

=cut

{
    package Foo;
    use strict;
    use warnings;

    sub foo { 'Foo::foo' }

    package Bar;
    use base 'Foo';
    use Moose;

    sub new { (shift)->meta->new_object(@_) }

    package Baz;
    use Moose;
    use base 'Foo';
}

skip_meta {
   my $bar = Bar->new;
   isa_ok($bar, 'Bar');
   isa_ok($bar, 'Foo');
   ok(!$bar->isa('Moose::Object'), '... Bar is not Moose::Object subclass');
} 3;

my $baz = Baz->new;
isa_ok($baz, 'Baz');
isa_ok($baz, 'Foo');
isa_ok($baz, 'Moose::Object');

done_testing;<|MERGE_RESOLUTION|>--- conflicted
+++ resolved
@@ -3,13 +3,9 @@
 use strict;
 use warnings;
 
-<<<<<<< HEAD
 use lib 't/lib';
 
-use Test::More tests => 6;
-=======
 use Test::More;
->>>>>>> 7691a2f9
 use Test::Exception;
 
 use MetaTest;
