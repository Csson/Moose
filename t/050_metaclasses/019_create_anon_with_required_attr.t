--- conflicted
+++ resolved
@@ -6,11 +6,8 @@
 use strict;
 use warnings;
 
-<<<<<<< HEAD
 use lib 't/lib';
 
-=======
->>>>>>> 7691a2f9
 use Test::More;
 use Test::Exception;
 
