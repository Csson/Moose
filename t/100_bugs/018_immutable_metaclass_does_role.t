#!/usr/bin/perl

use strict;
use warnings;

<<<<<<< HEAD
use lib 't/lib';

=======
>>>>>>> 7691a2f9
use Test::More;
use Test::Exception;

use MetaTest;

<<<<<<< HEAD
skip_all_meta 36;

=======
>>>>>>> 7691a2f9
BEGIN {
    package MyRole;
    use Moose::Role;

    requires 'foo';

    package MyMetaclass;
    use Moose qw(extends with);
    extends 'Moose::Meta::Class';
       with 'MyRole';

    sub foo { 'i am foo' }
}

{
    package MyClass;
    use metaclass ('MyMetaclass');
    use Moose;
}

my $mc = MyMetaclass->initialize('MyClass');
isa_ok($mc, 'MyMetaclass');

ok($mc->meta->does_role('MyRole'), '... the metaclass does the role');

is(MyClass->meta, $mc, '... these metas are the same thing');
is(MyClass->meta->meta, $mc->meta, '... these meta-metas are the same thing');

my $a = MyClass->new;
ok( $a->meta->meta->does_role('MyRole'), 'metaclass does MyRole' );
is( $a->meta->foo, 'i am foo', '... foo method returns expected value' );
ok( MyClass->meta->meta->does_role('MyRole'), 'metaclass does MyRole' );
is( MyClass->meta->foo, 'i am foo', '... foo method returns expected value' );

lives_ok {
    MyClass->meta->make_immutable;
} '... make MyClass immutable okay';

is(MyClass->meta, $mc, '... these metas are still the same thing');
is(MyClass->meta->meta, $mc->meta, '... these meta-metas are the same thing');

ok( $a->meta->meta->does_role('MyRole'), 'metaclass does MyRole' );
is( $a->meta->foo, 'i am foo', '... foo method returns expected value' );
ok( MyClass->meta->meta->does_role('MyRole'), 'metaclass does MyRole' );
is( MyClass->meta->foo, 'i am foo', '... foo method returns expected value' );

lives_ok {
    MyClass->meta->make_mutable;
} '... make MyClass mutable okay';

is(MyClass->meta, $mc, '... these metas are still the same thing');
is(MyClass->meta->meta, $mc->meta, '... these meta-metas are the same thing');

ok( $a->meta->meta->does_role('MyRole'), 'metaclass does MyRole' );
is( $a->meta->foo, 'i am foo', '... foo method returns expected value' );
ok( MyClass->meta->meta->does_role('MyRole'), 'metaclass does MyRole' );
is( MyClass->meta->foo, 'i am foo', '... foo method returns expected value' );

lives_ok {
    MyMetaclass->meta->make_immutable;
} '... make MyClass immutable okay';

is(MyClass->meta, $mc, '... these metas are still the same thing');
is(MyClass->meta->meta, $mc->meta, '... these meta-metas are the same thing');

ok( $a->meta->meta->does_role('MyRole'), 'metaclass does MyRole' );
is( $a->meta->foo, 'i am foo', '... foo method returns expected value' );
ok( MyClass->meta->meta->does_role('MyRole'), 'metaclass does MyRole' );
is( MyClass->meta->foo, 'i am foo', '... foo method returns expected value' );

lives_ok {
    MyClass->meta->make_immutable;
} '... make MyClass immutable okay';

is(MyClass->meta, $mc, '... these metas are still the same thing');
is(MyClass->meta->meta, $mc->meta, '... these meta-metas are the same thing');

ok( $a->meta->meta->does_role('MyRole'), 'metaclass does MyRole' );
is( $a->meta->foo, 'i am foo', '... foo method returns expected value' );
ok( MyClass->meta->meta->does_role('MyRole'), 'metaclass does MyRole' );
is( MyClass->meta->foo, 'i am foo', '... foo method returns expected value' );

done_testing;<|MERGE_RESOLUTION|>--- conflicted
+++ resolved
@@ -3,21 +3,15 @@
 use strict;
 use warnings;
 
-<<<<<<< HEAD
 use lib 't/lib';
 
-=======
->>>>>>> 7691a2f9
 use Test::More;
 use Test::Exception;
 
 use MetaTest;
 
-<<<<<<< HEAD
 skip_all_meta 36;
 
-=======
->>>>>>> 7691a2f9
 BEGIN {
     package MyRole;
     use Moose::Role;
