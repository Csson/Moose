--- conflicted
+++ resolved
@@ -3,13 +3,9 @@
 use strict;
 use warnings;
 
-<<<<<<< HEAD
 use lib 't/lib';
 
-use Test::More tests => 22;
-=======
 use Test::More;
->>>>>>> 7691a2f9
 use Test::Moose 'does_ok';
 
 use MetaTest;
@@ -95,7 +91,6 @@
 
 # check the meta ..
 
-<<<<<<< HEAD
 skip_meta {
    my $string = $page->meta->get_attribute('string');
    does_ok( $string, 'Moose::Meta::Attribute::Native::Trait::String' );
@@ -124,33 +119,5 @@
        '... got the right handles methods'
    );
 } 3;
-=======
-my $string = $page->meta->get_attribute('string');
-does_ok( $string, 'Moose::Meta::Attribute::Native::Trait::String' );
 
-is(
-    $string->type_constraint->name, 'Str',
-    '... got the expected type constraint'
-);
-
-is_deeply(
-    $string->handles,
-    {
-        inc_string      => 'inc',
-        append_string   => 'append',
-        prepend_string  => 'prepend',
-        match_string    => 'match',
-        replace_string  => 'replace',
-        chop_string     => 'chop',
-        chomp_string    => 'chomp',
-        clear_string    => 'clear',
-        length_string   => 'length',
-        exclaim         => [ append => '!' ],
-        capitalize_last => [ replace => qr/(.)$/, $uc ],
-        invalid_number => [ match => qr/\D/ ],
-    },
-    '... got the right handles methods'
-);
-
-done_testing;
->>>>>>> 7691a2f9
+done_testing;