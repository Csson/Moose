--- conflicted
+++ resolved
@@ -3,13 +3,9 @@
 use strict;
 use warnings;
 
-<<<<<<< HEAD
 use lib 't/lib';
 
-use Test::More tests => 16;
-=======
 use Test::More;
->>>>>>> 7691a2f9
 use Test::Moose 'does_ok';
 
 use MetaTest;
@@ -66,7 +62,6 @@
 is( $page->counter, 2, '... decrement by arg' );
 
 # check the meta ..
-<<<<<<< HEAD
 skip_meta {
    my $counter = $page->meta->get_attribute('counter');
    does_ok( $counter, 'Moose::Meta::Attribute::Native::Trait::Counter' );
@@ -86,24 +81,5 @@
    );
 
 } 3;
-=======
 
-my $counter = $page->meta->get_attribute('counter');
-does_ok( $counter, 'Moose::Meta::Attribute::Native::Trait::Counter' );
-
-is( $counter->type_constraint->name, 'Int',
-    '... got the expected type constraint' );
-
-is_deeply(
-    $counter->handles,
-    {
-        inc_counter   => 'inc',
-        dec_counter   => 'dec',
-        reset_counter => 'reset',
-        set_counter   => 'set'
-    },
-    '... got the right handles methods'
-);
-
-done_testing;
->>>>>>> 7691a2f9
+done_testing;