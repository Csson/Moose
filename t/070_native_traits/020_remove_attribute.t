#!/usr/bin/perl

use strict;
use warnings;

<<<<<<< HEAD
use lib 't/lib';

use Test::More tests => 11;
=======
use Test::More;
>>>>>>> 7691a2f9
use Test::Exception;

use MetaTest;

{
    package MyHomePage;
    use Moose;

    has 'counter' => (
        traits  => ['Counter'],
        is      => 'ro',
        isa     => 'Int',
        default => 0,
        handles => {
            inc_counter   => 'inc',
            dec_counter   => 'dec',
            reset_counter => 'reset',
        }
    );
}

my $page = MyHomePage->new();
isa_ok( $page, 'MyHomePage' );

can_ok( $page, $_ ) for qw[
    counter
    dec_counter
    inc_counter
    reset_counter
];

<<<<<<< HEAD
skip_meta {
   lives_ok {
       $page->meta->remove_attribute('counter');
   }
   '... removed the counter attribute okay';

   ok( !$page->meta->has_attribute('counter'),
       '... no longer has the attribute' );

   ok( !$page->can($_), "... our class no longer has the $_ method" ) for qw[
       counter
       dec_counter
       inc_counter
       reset_counter
   ];
} 6;
=======
lives_ok {
    $page->meta->remove_attribute('counter');
}
'... removed the counter attribute okay';

ok( !$page->meta->has_attribute('counter'),
    '... no longer has the attribute' );

ok( !$page->can($_), "... our class no longer has the $_ method" ) for qw[
    counter
    dec_counter
    inc_counter
    reset_counter
];

done_testing;
>>>>>>> 7691a2f9
<|MERGE_RESOLUTION|>--- conflicted
+++ resolved
@@ -3,13 +3,9 @@
 use strict;
 use warnings;
 
-<<<<<<< HEAD
 use lib 't/lib';
 
-use Test::More tests => 11;
-=======
 use Test::More;
->>>>>>> 7691a2f9
 use Test::Exception;
 
 use MetaTest;
@@ -41,7 +37,6 @@
     reset_counter
 ];
 
-<<<<<<< HEAD
 skip_meta {
    lives_ok {
        $page->meta->remove_attribute('counter');
@@ -58,21 +53,5 @@
        reset_counter
    ];
 } 6;
-=======
-lives_ok {
-    $page->meta->remove_attribute('counter');
-}
-'... removed the counter attribute okay';
 
-ok( !$page->meta->has_attribute('counter'),
-    '... no longer has the attribute' );
-
-ok( !$page->can($_), "... our class no longer has the $_ method" ) for qw[
-    counter
-    dec_counter
-    inc_counter
-    reset_counter
-];
-
-done_testing;
->>>>>>> 7691a2f9
+done_testing;