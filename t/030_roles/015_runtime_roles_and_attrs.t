#!/usr/bin/perl

use strict;
use warnings;

<<<<<<< HEAD
use lib 't/lib';

use Test::More tests => 11;
=======
use Test::More;
>>>>>>> 7691a2f9
use Test::Exception;
use Scalar::Util 'blessed';

use MetaTest;

{
    package Dog;
    use Moose::Role;

    sub talk { 'woof' }

    has fur => (
        isa => "Str",
        is  => "rw",
        default => "dirty",
    );

    package Foo;
    use Moose;

    has 'dog' => (
        is   => 'rw',
        does => 'Dog',
    );
}

my $obj = Foo->new;
isa_ok($obj, 'Foo');

ok(!$obj->can( 'talk' ), "... the role is not composed yet");
ok(!$obj->can( 'fur' ), 'ditto');
ok(!$obj->does('Dog'), '... we do not do any roles yet');

dies_ok {
    $obj->dog($obj)
} '... and setting the accessor fails (not a Dog yet)';

skip_meta {
   Dog->meta->apply($obj);

   ok($obj->does('Dog'), '... we now do the Bark role');
   ok($obj->can('talk'), "... the role is now composed at the object level");
   ok($obj->can('fur'), "it has fur");

   is($obj->talk, 'woof', '... got the right return value for the newly composed method');

   lives_ok {
       $obj->dog($obj)
   } '... and setting the accessor is okay';

<<<<<<< HEAD
   is($obj->fur, "dirty", "role attr initialized");
} 6;
=======
is($obj->fur, "dirty", "role attr initialized");

done_testing;
>>>>>>> 7691a2f9
<|MERGE_RESOLUTION|>--- conflicted
+++ resolved
@@ -3,13 +3,9 @@
 use strict;
 use warnings;
 
-<<<<<<< HEAD
 use lib 't/lib';
 
-use Test::More tests => 11;
-=======
 use Test::More;
->>>>>>> 7691a2f9
 use Test::Exception;
 use Scalar::Util 'blessed';
 
@@ -60,11 +56,7 @@
        $obj->dog($obj)
    } '... and setting the accessor is okay';
 
-<<<<<<< HEAD
    is($obj->fur, "dirty", "role attr initialized");
 } 6;
-=======
-is($obj->fur, "dirty", "role attr initialized");
 
-done_testing;
->>>>>>> 7691a2f9
+done_testing;