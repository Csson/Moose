#!/usr/bin/perl
use strict;
use warnings;

<<<<<<< HEAD
use lib 't/lib';

use Test::More;

use MetaTest;

skip_all_meta 6;
=======
use Test::More;
>>>>>>> 7691a2f9

# test role and class
package SomeRole;
use Moose::Role;

requires 'foo';

package SomeClass;
use Moose;
has 'foo' => (is => 'rw');
with 'SomeRole';

package main;

#my $c = SomeClass->new;
#isa_ok( $c, 'SomeClass');

for my $modifier_type (qw[ before around after ]) {
    my $get_func = "get_${modifier_type}_method_modifiers";
    my @mms = eval{ SomeRole->meta->$get_func('foo') };
    is($@, '', "$get_func for no method mods does not die");
    is(scalar(@mms),0,'is an empty list');
}

done_testing;<|MERGE_RESOLUTION|>--- conflicted
+++ resolved
@@ -2,7 +2,6 @@
 use strict;
 use warnings;
 
-<<<<<<< HEAD
 use lib 't/lib';
 
 use Test::More;
@@ -10,9 +9,6 @@
 use MetaTest;
 
 skip_all_meta 6;
-=======
-use Test::More;
->>>>>>> 7691a2f9
 
 # test role and class
 package SomeRole;
