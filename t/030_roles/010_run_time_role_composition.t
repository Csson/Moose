#!/usr/bin/perl

use strict;
use warnings;

<<<<<<< HEAD
use lib 't/lib';

=======
>>>>>>> 7691a2f9
use Test::More;

use Scalar::Util qw(blessed);

use MetaTest;

skip_all_meta 27;

=pod

This test can be used as a basis for the runtime role composition.
Apparently it is not as simple as just making an anon class. One of
the problems is the way that anon classes are DESTROY-ed, which is
not very compatible with how instances are dealt with.

=cut

{
    package Bark;
    use Moose::Role;

    sub talk { 'woof' }

    package Sleeper;
    use Moose::Role;

    sub sleep { 'snore' }
    sub talk { 'zzz' }

    package My::Class;
    use Moose;

    sub sleep { 'nite-nite' }
}

my $obj = My::Class->new;
isa_ok($obj, 'My::Class');

my $obj2 = My::Class->new;
isa_ok($obj2, 'My::Class');

{
    ok(!$obj->can( 'talk' ), "... the role is not composed yet");

    ok(!$obj->does('Bark'), '... we do not do any roles yet');

    Bark->meta->apply($obj);

    ok($obj->does('Bark'), '... we now do the Bark role');
    ok(!My::Class->does('Bark'), '... the class does not do the Bark role');

    isa_ok($obj, 'My::Class');
    isnt(blessed($obj), 'My::Class', '... but it is no longer blessed into My::Class');

    ok(!My::Class->can('talk'), "... the role is not composed at the class level");
    ok($obj->can('talk'), "... the role is now composed at the object level");

    is($obj->talk, 'woof', '... got the right return value for the newly composed method');
}

{
    ok(!$obj2->does('Sleeper'), '... we do not do any roles yet');

    Sleeper->meta->apply($obj2);

    ok($obj2->does('Sleeper'), '... we now do the Sleeper role');
    isnt(blessed($obj), blessed($obj2), '... they DO NOT share the same anon-class/role thing');
}

{
    is($obj->sleep, 'nite-nite', '... the original method responds as expected');

    ok(!$obj->does('Sleeper'), '... we do not do the Sleeper role');

    Sleeper->meta->apply($obj);

    ok($obj->does('Bark'), '... we still do the Bark role');
    ok($obj->does('Sleeper'), '... we now do the Sleeper role too');

    ok(!My::Class->does('Sleeper'), '... the class does not do the Sleeper role');

    isnt(blessed($obj), blessed($obj2), '... they still don\'t share the same anon-class/role thing');

    isa_ok($obj, 'My::Class');

    is(My::Class->sleep, 'nite-nite', '... the original method still responds as expected');

    is($obj->sleep, 'snore', '... got the right return value for the newly composed method');
    is($obj->talk, 'zzz', '... got the right return value for the newly composed method');
}

{
    ok(!$obj2->does('Bark'), '... we do not do Bark yet');

    Bark->meta->apply($obj2);

    ok($obj2->does('Bark'), '... we now do the Bark role');
    isnt(blessed($obj), blessed($obj2), '... they still don\'t share the same anon-class/role thing');
}

# test that anon classes are equivalent after role composition in the same order
{
    foreach ($obj, $obj2) {
        $_ = My::Class->new;
        Bark->meta->apply($_);
        Sleeper->meta->apply($_);
    }
    is(blessed($obj), blessed($obj2), '... they now share the same anon-class/role thing');
}

done_testing;<|MERGE_RESOLUTION|>--- conflicted
+++ resolved
@@ -3,18 +3,15 @@
 use strict;
 use warnings;
 
-<<<<<<< HEAD
 use lib 't/lib';
 
-=======
->>>>>>> 7691a2f9
 use Test::More;
 
 use Scalar::Util qw(blessed);
 
 use MetaTest;
 
-skip_all_meta 27;
+skip_all_meta 28;
 
 =pod
 
