#!/usr/bin/env perl
use strict;
use warnings;
<<<<<<< HEAD

use lib 't/lib';

use Test::More;

use MetaTest;

skip_all_meta 1;
=======
use Test::More;
>>>>>>> 7691a2f9

do {
    package My::Meta::Role;
    use Moose;
    BEGIN { extends 'Moose::Meta::Role' };
};

do {
    package My::Role;
    use Moose::Role -metaclass => 'My::Meta::Role';
};

is(My::Role->meta->meta->name, 'My::Meta::Role');

done_testing;<|MERGE_RESOLUTION|>--- conflicted
+++ resolved
@@ -1,7 +1,6 @@
 #!/usr/bin/env perl
 use strict;
 use warnings;
-<<<<<<< HEAD
 
 use lib 't/lib';
 
@@ -10,9 +9,6 @@
 use MetaTest;
 
 skip_all_meta 1;
-=======
-use Test::More;
->>>>>>> 7691a2f9
 
 do {
     package My::Meta::Role;
