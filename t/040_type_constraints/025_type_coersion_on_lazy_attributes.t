#!/usr/bin/perl

use strict;
use warnings;

<<<<<<< HEAD
use lib 't/lib';

use Test::More;

use MetaTest;

skip_all_meta 2;
=======
use Test::More;
>>>>>>> 7691a2f9

{
    package SomeClass;
    use Moose;
    use Moose::Util::TypeConstraints;

    subtype 'DigitSix' => as 'Num'
        => where { /^6$/ };
    subtype 'TextSix' => as 'Str'
        => where { /Six/i };
    coerce 'TextSix'
        => from 'DigitSix'
        => via { confess("Cannot live without 6 ($_)") unless /^6$/; 'Six' };

    has foo => (
        is      => 'ro',
        isa     => 'TextSix',
        coerce  => 1,
        default => 6,
        lazy    => 1
    );
}

my $attr = SomeClass->meta->get_attribute('foo');
is($attr->get_value(SomeClass->new()), 'Six');
is(SomeClass->new()->foo, 'Six');

done_testing;<|MERGE_RESOLUTION|>--- conflicted
+++ resolved
@@ -3,7 +3,6 @@
 use strict;
 use warnings;
 
-<<<<<<< HEAD
 use lib 't/lib';
 
 use Test::More;
@@ -11,9 +10,6 @@
 use MetaTest;
 
 skip_all_meta 2;
-=======
-use Test::More;
->>>>>>> 7691a2f9
 
 {
     package SomeClass;
