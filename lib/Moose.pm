--- conflicted
+++ resolved
@@ -4,11 +4,7 @@
 use strict;
 use warnings;
 
-<<<<<<< HEAD
-our $VERSION = '0.17';
-=======
 our $VERSION = '0.18_002';
->>>>>>> 2cea2af7
 
 use Scalar::Util 'blessed', 'reftype';
 use Carp         'confess';
@@ -38,11 +34,7 @@
         subtype $class
             => as 'Object'
             => where { $_->isa($class) }
-<<<<<<< HEAD
-            => optimize_as { blessed($_[0]) && $_[0]->isa($class) }            
-=======
             => optimize_as { blessed($_[0]) && $_[0]->isa($class) }
->>>>>>> 2cea2af7
         unless find_type_constraint($class);
 
         my $meta;
@@ -333,7 +325,7 @@
 =head2 Another object system!?!?
 
 Yes, I know there has been an explosion recently of new ways to 
-build objects in Perl 5, most of them based on inside-out objects
+build object's in Perl 5, most of them based on inside-out objects
 and other such things. Moose is different because it is not a new 
 object system for Perl 5, but instead an extension of the existing 
 object system.
@@ -423,11 +415,11 @@
 type checking for this attribute. Moose will perform the checks during class 
 construction, and within any accessors. The C<$type_name> argument must be a 
 string. The string can be either a class name or a type defined using 
-Moose's L<type definition|Moose::Util::TypeConstraints> features.
+Moose's type definition features.
 
 =item I<coerce =E<gt> (1|0)>
 
-This will attempt to use coercion with the supplied type constraint to convert 
+This will attempt to use coercion with the supplied type constraint to change 
 the value passed into any accessors or constructors. You B<must> have supplied 
 a type constraint in order for this to work. See L<Moose::Cookbook::Recipe5>
 for an example usage.
@@ -605,7 +597,7 @@
 =item The basis of the TypeContraints module was Rob Kinyon's idea 
 originally, I just ran with it.
 
-=item Thanks to mst & chansen and the whole #moose posse for all the 
+=item Thanks to mst & chansen and the whole #moose poose for all the 
 ideas/feature-requests/encouragement
 
 =item Thanks to David "Theory" Wheeler for meta-discussions and spelling fixes.
