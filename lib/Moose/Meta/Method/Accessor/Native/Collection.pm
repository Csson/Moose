package Moose::Meta::Method::Accessor::Native::Collection;

use strict;
use warnings;

our $VERSION = '1.19';
$VERSION = eval $VERSION;
our $AUTHORITY = 'cpan:STEVAN';

use Moose::Role;

requires qw( _adds_members );

sub _inline_coerce_new_values {
    my $self = shift;

    return unless $self->associated_attribute->should_coerce;

    return unless $self->_tc_member_type_can_coerce;

    return (
        '(' . $self->_new_members . ') = map { $member_tc_obj->coerce($_) }',
                                             $self->_new_members . ';',
    );
}

sub _tc_member_type_can_coerce {
    my $self = shift;

    my $member_tc = $self->_tc_member_type;

    return $member_tc && $member_tc->has_coercion;
}

sub _tc_member_type {
    my $self = shift;

    my $tc = $self->associated_attribute->type_constraint;
    while ($tc) {
        return $tc->type_parameter
            if $tc->can('type_parameter');
        $tc = $tc->parent;
    }

    return;
}

sub _writer_value_needs_copy {
    my $self = shift;

    return $self->_constraint_must_be_checked
        && !$self->_check_new_members_only;
}

sub _inline_tc_code {
    my $self = shift;

    return unless $self->_constraint_must_be_checked;

    if ($self->_check_new_members_only) {
        return unless $self->_adds_members;

        return $self->_inline_check_member_constraint($self->_new_members);
    }
    else {
        return (
            $self->_inline_check_coercion(@_),
            $self->_inline_check_constraint(@_),
        );
    }
}

sub _check_new_members_only {
    my $self = shift;

    my $attr = $self->associated_attribute;

    my $tc = $attr->type_constraint;

    # If we have a coercion, we could come up with an entirely new value after
    # coercing, so we need to check everything,
    return 0 if $attr->should_coerce && $tc->has_coercion;

    # If the parent is our root type (ArrayRef, HashRef, etc), that means we
    # can just check the new members of the collection, because we know that
    # we will always be generating an appropriate collection type.
    #
    # However, if this type has its own constraint (it's Parameteriz_able_,
    # not Paramet_erized_), we don't know what is being checked by the
    # constraint, so we need to check the whole value, not just the members.
    return 1
        if $self->_is_root_type( $tc->parent )
            && $tc->isa('Moose::Meta::TypeConstraint::Parameterized');

    return 0;
}

sub _inline_check_member_constraint {
    my $self = shift;
    my ($new_value) = @_;

    my $attr_name = $self->associated_attribute->name;

<<<<<<< HEAD
    return (
        'for (' . $new_value . ') {',
            'if (!$member_tc->($_)) {',
                $self->_inline_throw_error(
                    '"A new member value for ' . $attr_name
                  . ' does not pass its type constraint because: "'
                  . ' . $member_tc->get_message($_)',
                    'data => $_',
                ) . ';',
            '}',
        '}',
    );
=======
    return '$member_tc->($_) || '
        . $self->_inline_throw_error(
        qq{"A new member value for '$attr_name' does not pass its type constraint because: "}
            . ' . $member_tc_obj->get_message($_)',
        "data => \$_"
        ) . " for $new_value;";
>>>>>>> ea829e77
}

sub _inline_get_old_value_for_trigger {
    my $self = shift;
    my ($instance, $old) = @_;

    my $attr = $self->associated_attribute;
    return unless $attr->has_trigger;

    return (
        'my ' . $old . ' = ' . $self->_has_value($instance),
            '? ' . $self->_copy_old_value($self->_get_value($instance)),
            ': ();',
    );
}

around _eval_environment => sub {
    my $orig = shift;
    my $self = shift;

    my $env = $self->$orig(@_);

    my $member_tc = $self->_tc_member_type;

    return $env unless $member_tc;

    $env->{'$member_tc_obj'} = \($member_tc);

    $env->{'$member_tc'} = \( $member_tc->_compiled_type_constraint );

    return $env;
};

no Moose::Role;

1;<|MERGE_RESOLUTION|>--- conflicted
+++ resolved
@@ -101,27 +101,18 @@
 
     my $attr_name = $self->associated_attribute->name;
 
-<<<<<<< HEAD
     return (
         'for (' . $new_value . ') {',
             'if (!$member_tc->($_)) {',
                 $self->_inline_throw_error(
                     '"A new member value for ' . $attr_name
                   . ' does not pass its type constraint because: "'
-                  . ' . $member_tc->get_message($_)',
+                  . ' . $member_tc_obj->get_message($_)',
                     'data => $_',
                 ) . ';',
             '}',
         '}',
     );
-=======
-    return '$member_tc->($_) || '
-        . $self->_inline_throw_error(
-        qq{"A new member value for '$attr_name' does not pass its type constraint because: "}
-            . ' . $member_tc_obj->get_message($_)',
-        "data => \$_"
-        ) . " for $new_value;";
->>>>>>> ea829e77
 }
 
 sub _inline_get_old_value_for_trigger {
