
package Moose::Meta::Method::Delegation;

use strict;
use warnings;

use Carp         'confess';
use Scalar::Util 'blessed', 'weaken';

our $VERSION   = '0.87';
$VERSION = eval $VERSION;
our $AUTHORITY = 'cpan:STEVAN';

use base 'Moose::Meta::Method',
         'Class::MOP::Method::Generated';


sub new {
    my $class   = shift;
    my %options = @_;

    ( exists $options{attribute} )
        || confess "You must supply an attribute to construct with";

    ( blessed( $options{attribute} )
            && $options{attribute}->isa('Moose::Meta::Attribute') )
        || confess
        "You must supply an attribute which is a 'Moose::Meta::Attribute' instance";

    ( $options{package_name} && $options{name} )
        || confess
        "You must supply the package_name and name parameters $Class::MOP::Method::UPGRADE_ERROR_TEXT";

    ( $options{delegate_to_method} && ( !ref $options{delegate_to_method} )
            || ( 'CODE' eq ref $options{delegate_to_method} ) )
        || confess
        'You must supply a delegate_to_method which is a method name or a CODE reference';

    exists $options{curried_arguments}
        || ( $options{curried_arguments} = [] );

    ( $options{curried_arguments} &&
        ( 'ARRAY' eq ref $options{curried_arguments} ) )
        || confess 'You must supply a curried_arguments which is an ARRAY reference';

    my $self = $class->_new( \%options );

    weaken( $self->{'attribute'} );

    $self->_initialize_body;

    return $self;
}

sub _new {
    my $class = shift;
    my $options = @_ == 1 ? $_[0] : {@_};

    return bless $options, $class;
}

sub curried_arguments { (shift)->{'curried_arguments'} }

sub associated_attribute { (shift)->{'attribute'} }

sub delegate_to_method { (shift)->{'delegate_to_method'} }

sub _initialize_body {
    my $self = shift;

    my $method_to_call = $self->delegate_to_method;
    return $self->{body} = $method_to_call
        if ref $method_to_call;

    my $accessor = $self->_get_delegate_accessor;

    my $handle_name = $self->name;

    # NOTE: we used to do a goto here, but the goto didn't handle
    # failure correctly (it just returned nothing), so I took that
    # out. However, the more I thought about it, the less I liked it
    # doing the goto, and I preferred the act of delegation being
    # actually represented in the stack trace.  - SL
    # not inlining this, since it won't really speed things up at
    # all... the only thing that would end up different would be
    # interpolating in $method_to_call, and a bunch of things in the
    # error handling that mostly never gets called - doy
    $self->{body} = sub {
        my $instance = shift;
        my $proxy    = $instance->$accessor();

        my $error
            = !defined $proxy                 ? ' is not defined'
            : ref($proxy) && !blessed($proxy) ? qq{ is not an object (got '$proxy')}
            : undef;

        if ($error) {
            $self->throw_error(
                "Cannot delegate $handle_name to $method_to_call because "
                    . "the value of "
                    . $self->associated_attribute->name
                    . $error,
                method_name => $method_to_call,
                object      => $instance
            );
<<<<<<< HEAD
        my @args = (@{ $self->curried_arguments }, @_);
        $proxy->$method_to_call(@args);
=======
        }

        $proxy->$method_to_call(@_);
>>>>>>> ee78c083
    };
}

sub _get_delegate_accessor {
    my $self = shift;

    my $accessor = $self->associated_attribute->get_read_method_ref;

    $accessor = $accessor->body if blessed $accessor;

    return $accessor;
}

1;

__END__

=pod

=head1 NAME

Moose::Meta::Method::Delegation - A Moose Method metaclass for delegation methods

=head1 DESCRIPTION

This is a subclass of L<Moose::Meta::Method> for delegation
methods.

=head1 METHODS

=over 4

=item B<< Moose::Meta::Method::Delegation->new(%options) >>

This creates the delegation methods based on the provided C<%options>.

=over 4

=item I<attribute>

This must be an instance of C<Moose::Meta::Attribute> which this
accessor is being generated for. This options is B<required>.

=item I<delegate_to_method>

The method in the associated attribute's value to which we
delegate. This can be either a method name or a code reference.

=item I<curried_arguments>

An array reference of arguments that will be prepended to the argument list for
any call to the delegating method.

=back

=item B<< $metamethod->associated_attribute >>

Returns the attribute associated with this method.

=item B<< $metamethod->curried_arguments >>

Return any curried arguments that will be passed to the delegated method.

=item B<< $metamethod->delegate_to_method >>

Returns the method to which this method delegates, as passed to the
constructor.

=back

=head1 BUGS

All complex software has bugs lurking in it, and this module is no
exception. If you find a bug please either email me, or add the bug
to cpan-RT.

=head1 AUTHOR

Dave Rolsky E<lt>autarch@urth.orgE<gt>

=head1 COPYRIGHT AND LICENSE

Copyright 2009 by Infinity Interactive, Inc.

L<http://www.iinteractive.com>

This library is free software; you can redistribute it and/or modify
it under the same terms as Perl itself.

=cut<|MERGE_RESOLUTION|>--- conflicted
+++ resolved
@@ -103,14 +103,9 @@
                 method_name => $method_to_call,
                 object      => $instance
             );
-<<<<<<< HEAD
+        }
         my @args = (@{ $self->curried_arguments }, @_);
         $proxy->$method_to_call(@args);
-=======
-        }
-
-        $proxy->$method_to_call(@_);
->>>>>>> ee78c083
     };
 }
 
