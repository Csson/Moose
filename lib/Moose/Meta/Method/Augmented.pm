--- conflicted
+++ resolved
@@ -3,11 +3,6 @@
 use strict;
 use warnings;
 
-<<<<<<< HEAD
-use Carp 'confess';
-
-=======
->>>>>>> f4f808de
 our $VERSION   = '0.57';
 $VERSION = eval $VERSION;
 our $AUTHORITY = 'cpan:STEVAN';
