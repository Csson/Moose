
package Moose::Meta::Attribute;

use strict;
use warnings;

use Scalar::Util 'blessed', 'weaken';
use overload     ();

our $VERSION   = '0.73';
our $AUTHORITY = 'cpan:STEVAN';

use Moose::Meta::Method::Accessor;
use Moose::Meta::Method::Delegation;
use Moose::Util ();
use Moose::Util::TypeConstraints ();

use base 'Class::MOP::Attribute';

# options which are not directly used
# but we store them for metadata purposes
__PACKAGE__->meta->add_attribute('isa'  => (reader    => '_isa_metadata'));
__PACKAGE__->meta->add_attribute('does' => (reader    => '_does_metadata'));
__PACKAGE__->meta->add_attribute('is'   => (reader    => '_is_metadata'));

# these are actual options for the attrs
__PACKAGE__->meta->add_attribute('required'   => (reader => 'is_required'      ));
__PACKAGE__->meta->add_attribute('lazy'       => (reader => 'is_lazy'          ));
__PACKAGE__->meta->add_attribute('lazy_build' => (reader => 'is_lazy_build'    ));
__PACKAGE__->meta->add_attribute('coerce'     => (reader => 'should_coerce'    ));
__PACKAGE__->meta->add_attribute('weak_ref'   => (reader => 'is_weak_ref'      ));
__PACKAGE__->meta->add_attribute('auto_deref' => (reader => 'should_auto_deref'));
__PACKAGE__->meta->add_attribute('type_constraint' => (
    reader    => 'type_constraint',
    predicate => 'has_type_constraint',
));
__PACKAGE__->meta->add_attribute('trigger' => (
    reader    => 'trigger',
    predicate => 'has_trigger',
));
__PACKAGE__->meta->add_attribute('handles' => (
    reader    => 'handles',
    predicate => 'has_handles',
));
__PACKAGE__->meta->add_attribute('documentation' => (
    reader    => 'documentation',
    predicate => 'has_documentation',
));
__PACKAGE__->meta->add_attribute('traits' => (
    reader    => 'applied_traits',
    predicate => 'has_applied_traits',
));

# we need to have a ->does method in here to 
# more easily support traits, and the introspection 
# of those traits. We extend the does check to look
# for metatrait aliases.
sub does {
    my ($self, $role_name) = @_;
    my $name = eval {
        Moose::Util::resolve_metatrait_alias(Attribute => $role_name)
    };
    return 0 if !defined($name); # failed to load class
    return $self->Moose::Object::does($name);
}

sub throw_error {
    my $self = shift;
    my $class = ( ref $self && $self->associated_class ) || "Moose::Meta::Class";
    unshift @_, "message" if @_ % 2 == 1;
    unshift @_, attr => $self if ref $self;
    unshift @_, $class;
    my $handler = $class->can("throw_error"); # to avoid incrementing depth by 1
    goto $handler;
}

sub new {
    my ($class, $name, %options) = @_;
    $class->_process_options($name, \%options) unless $options{__hack_no_process_options}; # used from clone()... YECHKKK FIXME ICKY YUCK GROSS
    return $class->SUPER::new($name, %options);
}

sub interpolate_class_and_new {
    my ($class, $name, @args) = @_;

    my ( $new_class, @traits ) = $class->interpolate_class(@args);
    
    $new_class->new($name, @args, ( scalar(@traits) ? ( traits => \@traits ) : () ) );
}

sub interpolate_class {
    my ($class, %options) = @_;

    $class = ref($class) || $class;

    if ( my $metaclass_name = delete $options{metaclass} ) {
        my $new_class = Moose::Util::resolve_metaclass_alias( Attribute => $metaclass_name );
        
        if ( $class ne $new_class ) {
            if ( $new_class->can("interpolate_class") ) {
                return $new_class->interpolate_class(%options);
            } else {
                $class = $new_class;
            }
        }
    }

    my @traits;

    if (my $traits = $options{traits}) {
        my $i = 0;
        while ($i < @$traits) {
            my $trait = $traits->[$i++];
            next if ref($trait); # options to a trait we discarded

            $trait = Moose::Util::resolve_metatrait_alias(Attribute => $trait)
                  || $trait;

            next if $class->does($trait);

            push @traits, $trait;

            # are there options?
            push @traits, $traits->[$i++]
                if $traits->[$i] && ref($traits->[$i]);
        }

        if (@traits) {
            my $anon_class = Moose::Meta::Class->create_anon_class(
                superclasses => [ $class ],
                roles        => [ @traits ],
                cache        => 1,
            );

            $class = $anon_class->name;
        }
    }

    return ( wantarray ? ( $class, @traits ) : $class );
}

# ...

my @legal_options_for_inheritance = qw(
    default coerce required 
    documentation lazy handles 
    builder type_constraint
    definition_context
    lazy_build
);

sub legal_options_for_inheritance { @legal_options_for_inheritance }

# NOTE/TODO
# This method *must* be able to handle 
# Class::MOP::Attribute instances as 
# well. Yes, I know that is wrong, but 
# apparently we didn't realize it was 
# doing that and now we have some code 
# which is dependent on it. The real 
# solution of course is to push this 
# feature back up into Class::MOP::Attribute
# but I not right now, I am too lazy.
# However if you are reading this and 
# looking for something to do,.. please 
# be my guest.
# - stevan
sub clone_and_inherit_options {
    my ($self, %options) = @_;
    
    my %copy = %options;
    
    my %actual_options;
    
    # NOTE:
    # we may want to extends a Class::MOP::Attribute
    # in which case we need to be able to use the 
    # core set of legal options that have always 
    # been here. But we allows Moose::Meta::Attribute
    # instances to changes them.
    # - SL
    my @legal_options = $self->can('legal_options_for_inheritance')
        ? $self->legal_options_for_inheritance
        : @legal_options_for_inheritance;
    
    foreach my $legal_option (@legal_options) {
        if (exists $options{$legal_option}) {
            $actual_options{$legal_option} = $options{$legal_option};
            delete $options{$legal_option};
        }
    }    

    if ($options{isa}) {
        my $type_constraint;
        if (blessed($options{isa}) && $options{isa}->isa('Moose::Meta::TypeConstraint')) {
            $type_constraint = $options{isa};
        }
        else {
            $type_constraint = Moose::Util::TypeConstraints::find_or_create_isa_type_constraint($options{isa});
            (defined $type_constraint)
                || $self->throw_error("Could not find the type constraint '" . $options{isa} . "'", data => $options{isa});
        }

        $actual_options{type_constraint} = $type_constraint;
        delete $options{isa};
    }
    
    if ($options{does}) {
        my $type_constraint;
        if (blessed($options{does}) && $options{does}->isa('Moose::Meta::TypeConstraint')) {
            $type_constraint = $options{does};
        }
        else {
            $type_constraint = Moose::Util::TypeConstraints::find_or_create_does_type_constraint($options{does});
            (defined $type_constraint)
                || $self->throw_error("Could not find the type constraint '" . $options{does} . "'", data => $options{does});
        }

        $actual_options{type_constraint} = $type_constraint;
        delete $options{does};
    }    

    # NOTE:
    # this doesn't apply to Class::MOP::Attributes, 
    # so we can ignore it for them.
    # - SL
    if ($self->can('interpolate_class')) {
        ( $actual_options{metaclass}, my @traits ) = $self->interpolate_class(%options);

        my %seen;
        my @all_traits = grep { $seen{$_}++ } @{ $self->applied_traits || [] }, @traits;
        $actual_options{traits} = \@all_traits if @all_traits;

        delete @options{qw(metaclass traits)};
    }

    (scalar keys %options == 0)
        || $self->throw_error("Illegal inherited options => (" . (join ', ' => keys %options) . ")", data => \%options);


    $self->clone(%actual_options);
}

sub clone {
    my ( $self, %params ) = @_;

    my $class = $params{metaclass} || ref $self;

    my ( @init, @non_init );

<<<<<<< HEAD
    foreach my $attr ( grep { $_->has_value($self) } Class::MOP::class_of($self)->compute_all_applicable_attributes ) {
=======
    foreach my $attr ( grep { $_->has_value($self) } $self->meta->get_all_attributes ) {
>>>>>>> b2df9268
        push @{ $attr->has_init_arg ? \@init : \@non_init }, $attr;
    }

    my %new_params = ( ( map { $_->init_arg => $_->get_value($self) } @init ), %params );

    my $name = delete $new_params{name};

    my $clone = $class->new($name, %new_params, __hack_no_process_options => 1 );

    foreach my $attr ( @non_init ) {
        $attr->set_value($clone, $attr->get_value($self));
    }

    return $clone;
}

sub _process_options {
    my ($class, $name, $options) = @_;

    if (exists $options->{is}) {

        ### -------------------------
        ## is => ro, writer => _foo    # turns into (reader => foo, writer => _foo) as before
        ## is => rw, writer => _foo    # turns into (reader => foo, writer => _foo)
        ## is => rw, accessor => _foo  # turns into (accessor => _foo)
        ## is => ro, accessor => _foo  # error, accesor is rw
        ### -------------------------
        
        if ($options->{is} eq 'ro') {
            $class->throw_error("Cannot define an accessor name on a read-only attribute, accessors are read/write", data => $options)
                if exists $options->{accessor};
            $options->{reader} ||= $name;
        }
        elsif ($options->{is} eq 'rw') {
            if ($options->{writer}) {
                $options->{reader} ||= $name;
            }
            else {
                $options->{accessor} ||= $name;
            }
        }
        else {
            $class->throw_error("I do not understand this option (is => " . $options->{is} . ") on attribute ($name)", data => $options->{is});
        }
    }

    if (exists $options->{isa}) {
        if (exists $options->{does}) {
            if (eval { $options->{isa}->can('does') }) {
                ($options->{isa}->does($options->{does}))
                    || $class->throw_error("Cannot have an isa option and a does option if the isa does not do the does on attribute ($name)", data => $options);
            }
            else {
                $class->throw_error("Cannot have an isa option which cannot ->does() on attribute ($name)", data => $options);
            }
        }

        # allow for anon-subtypes here ...
        if (blessed($options->{isa}) && $options->{isa}->isa('Moose::Meta::TypeConstraint')) {
            $options->{type_constraint} = $options->{isa};
        }
        else {
            $options->{type_constraint} = Moose::Util::TypeConstraints::find_or_create_isa_type_constraint($options->{isa});
        }
    }
    elsif (exists $options->{does}) {
        # allow for anon-subtypes here ...
        if (blessed($options->{does}) && $options->{does}->isa('Moose::Meta::TypeConstraint')) {
                $options->{type_constraint} = $options->{does};
        }
        else {
            $options->{type_constraint} = Moose::Util::TypeConstraints::find_or_create_does_type_constraint($options->{does});
        }
    }

    if (exists $options->{coerce} && $options->{coerce}) {
        (exists $options->{type_constraint})
            || $class->throw_error("You cannot have coercion without specifying a type constraint on attribute ($name)", data => $options);
        $class->throw_error("You cannot have a weak reference to a coerced value on attribute ($name)", data => $options)
            if $options->{weak_ref};
    }

    if (exists $options->{trigger}) {
        ('CODE' eq ref $options->{trigger})
            || $class->throw_error("Trigger must be a CODE ref on attribute ($name)", data => $options->{trigger});
    }

    if (exists $options->{auto_deref} && $options->{auto_deref}) {
        (exists $options->{type_constraint})
            || $class->throw_error("You cannot auto-dereference without specifying a type constraint on attribute ($name)", data => $options);
        ($options->{type_constraint}->is_a_type_of('ArrayRef') ||
         $options->{type_constraint}->is_a_type_of('HashRef'))
            || $class->throw_error("You cannot auto-dereference anything other than a ArrayRef or HashRef on attribute ($name)", data => $options);
    }

    if (exists $options->{lazy_build} && $options->{lazy_build} == 1) {
        $class->throw_error("You can not use lazy_build and default for the same attribute ($name)", data => $options)
            if exists $options->{default};
        $options->{lazy}      = 1;
        $options->{required}  = 1;
        $options->{builder} ||= "_build_${name}";
        if ($name =~ /^_/) {
            $options->{clearer}   ||= "_clear${name}";
            $options->{predicate} ||= "_has${name}";
        } 
        else {
            $options->{clearer}   ||= "clear_${name}";
            $options->{predicate} ||= "has_${name}";
        }
    }

    if (exists $options->{lazy} && $options->{lazy}) {
        (exists $options->{default} || defined $options->{builder} )
            || $class->throw_error("You cannot have lazy attribute ($name) without specifying a default value for it", data => $options);
    }

    if ( $options->{required} && !( ( !exists $options->{init_arg} || defined $options->{init_arg} ) || exists $options->{default} || defined $options->{builder} ) ) {
        $class->throw_error("You cannot have a required attribute ($name) without a default, builder, or an init_arg", data => $options);
    }

}

sub initialize_instance_slot {
    my ($self, $meta_instance, $instance, $params) = @_;
    my $init_arg = $self->init_arg();
    # try to fetch the init arg from the %params ...

    my $val;
    my $value_is_set;
    if ( defined($init_arg) and exists $params->{$init_arg}) {
        $val = $params->{$init_arg};
        $value_is_set = 1;    
    }
    else {
        # skip it if it's lazy
        return if $self->is_lazy;
        # and die if it's required and doesn't have a default value
        $self->throw_error("Attribute (" . $self->name . ") is required", object => $instance, data => $params)
            if $self->is_required && !$self->has_default && !$self->has_builder;

        # if nothing was in the %params, we can use the
        # attribute's default value (if it has one)
        if ($self->has_default) {
            $val = $self->default($instance);
            $value_is_set = 1;
        } 
        elsif ($self->has_builder) {
            $val = $self->_call_builder($instance);
            $value_is_set = 1;
        }
    }

    return unless $value_is_set;

    $val = $self->_coerce_and_verify( $val, $instance );

    $self->set_initial_value($instance, $val);
    $meta_instance->weaken_slot_value($instance, $self->name)
        if ref $val && $self->is_weak_ref;
}

sub _call_builder {
    my ( $self, $instance ) = @_;

    my $builder = $self->builder();

    return $instance->$builder()
        if $instance->can( $self->builder );

    $self->throw_error(  blessed($instance)
            . " does not support builder method '"
            . $self->builder
            . "' for attribute '"
            . $self->name
            . "'",
            object => $instance,
     );
}

## Slot management

# FIXME:
# this duplicates too much code from 
# Class::MOP::Attribute, we need to 
# refactor these bits eventually.
# - SL
sub _set_initial_slot_value {
    my ($self, $meta_instance, $instance, $value) = @_;

    my $slot_name = $self->name;

    return $meta_instance->set_slot_value($instance, $slot_name, $value)
        unless $self->has_initializer;

    my ($type_constraint, $can_coerce);
    if ($self->has_type_constraint) {
        $type_constraint = $self->type_constraint;
        $can_coerce      = ($self->should_coerce && $type_constraint->has_coercion);
    }

    my $callback = sub {
        my $val = $self->_coerce_and_verify( shift, $instance );;

        $meta_instance->set_slot_value($instance, $slot_name, $val);
    };
    
    my $initializer = $self->initializer;

    # most things will just want to set a value, so make it first arg
    $instance->$initializer($value, $callback, $self);
}

sub set_value {
    my ($self, $instance, @args) = @_;
    my $value = $args[0];

    my $attr_name = $self->name;

    if ($self->is_required and not @args) {
        $self->throw_error("Attribute ($attr_name) is required", object => $instance);
    }

    $value = $self->_coerce_and_verify( $value, $instance );

    my $meta_instance = Class::MOP::Class->initialize(blessed($instance))
                                         ->get_meta_instance;

    $meta_instance->set_slot_value($instance, $attr_name, $value);

    if (ref $value && $self->is_weak_ref) {
        $meta_instance->weaken_slot_value($instance, $attr_name);
    }

    if ($self->has_trigger) {
        $self->trigger->($instance, $value);
    }
}

sub get_value {
    my ($self, $instance) = @_;

    if ($self->is_lazy) {
        unless ($self->has_value($instance)) {
            my $value;
            if ($self->has_default) {
                $value = $self->default($instance);
            } elsif ( $self->has_builder ) {
                $value = $self->_call_builder($instance);
            }

            $value = $self->_coerce_and_verify( $value, $instance );

            $self->set_initial_value($instance, $value);
        }
    }

    if ($self->should_auto_deref) {

        my $type_constraint = $self->type_constraint;

        if ($type_constraint->is_a_type_of('ArrayRef')) {
            my $rv = $self->SUPER::get_value($instance);
            return unless defined $rv;
            return wantarray ? @{ $rv } : $rv;
        }
        elsif ($type_constraint->is_a_type_of('HashRef')) {
            my $rv = $self->SUPER::get_value($instance);
            return unless defined $rv;
            return wantarray ? %{ $rv } : $rv;
        }
        else {
            $self->throw_error("Can not auto de-reference the type constraint '" . $type_constraint->name . "'", object => $instance, type_constraint => $type_constraint);
        }

    }
    else {

        return $self->SUPER::get_value($instance);
    }
}

## installing accessors

sub accessor_metaclass { 'Moose::Meta::Method::Accessor' }

sub install_accessors {
    my $self = shift;
    $self->SUPER::install_accessors(@_);
    $self->install_delegation if $self->has_handles;
    return;
}

sub remove_accessors {
    my $self = shift;
    $self->SUPER::remove_accessors(@_);
    $self->remove_delegation if $self->has_handles;
    return;
}

sub install_delegation {
    my $self = shift;

    # NOTE:
    # Here we canonicalize the 'handles' option
    # this will sort out any details and always
    # return an hash of methods which we want
    # to delagate to, see that method for details
    my %handles = $self->_canonicalize_handles;


    # install the delegation ...
    my $associated_class = $self->associated_class;
    foreach my $handle (keys %handles) {
        my $method_to_call = $handles{$handle};
        my $class_name = $associated_class->name;
        my $name = "${class_name}::${handle}";

            (!$associated_class->has_method($handle))
                || $self->throw_error("You cannot overwrite a locally defined method ($handle) with a delegation", method_name => $handle);

        # NOTE:
        # handles is not allowed to delegate
        # any of these methods, as they will
        # override the ones in your class, which
        # is almost certainly not what you want.

        # FIXME warn when $handle was explicitly specified, but not if the source is a regex or something
        #cluck("Not delegating method '$handle' because it is a core method") and
        next if $class_name->isa("Moose::Object") and $handle =~ /^BUILD|DEMOLISH$/ || Moose::Object->can($handle);

        my $method = $self->_make_delegation_method($handle, $method_to_call);

        $self->associated_class->add_method($method->name, $method);
    }    
}

sub remove_delegation {
    my $self = shift;
    my %handles = $self->_canonicalize_handles;
    my $associated_class = $self->associated_class;
    foreach my $handle (keys %handles) {
        $self->associated_class->remove_method($handle);
    }
}

# private methods to help delegation ...

sub _canonicalize_handles {
    my $self    = shift;
    my $handles = $self->handles;
    if (my $handle_type = ref($handles)) {
        if ($handle_type eq 'HASH') {
            return %{$handles};
        }
        elsif ($handle_type eq 'ARRAY') {
            return map { $_ => $_ } @{$handles};
        }
        elsif ($handle_type eq 'Regexp') {
            ($self->has_type_constraint)
                || $self->throw_error("Cannot delegate methods based on a Regexp without a type constraint (isa)", data => $handles);
            return map  { ($_ => $_) }
                   grep { /$handles/ } $self->_get_delegate_method_list;
        }
        elsif ($handle_type eq 'CODE') {
            return $handles->($self, $self->_find_delegate_metaclass);
        }
        else {
            $self->throw_error("Unable to canonicalize the 'handles' option with $handles", data => $handles);
        }
    }
    else {
        my $role_meta = Class::MOP::load_class($handles);

        (blessed $role_meta && $role_meta->isa('Moose::Meta::Role'))
            || $self->throw_error("Unable to canonicalize the 'handles' option with $handles because its metaclass is not a Moose::Meta::Role", data => $handles);
            
        return map { $_ => $_ } (
            $role_meta->get_method_list,
            $role_meta->get_required_method_list
        );
    }
}

sub _find_delegate_metaclass {
    my $self = shift;
    if (my $class = $self->_isa_metadata) {
        # we might be dealing with a non-Moose class,
        # and need to make our own metaclass. if there's
        # already a metaclass, it will be returned
        return Moose::Meta::Class->initialize($class);
    }
    elsif (my $role = $self->_does_metadata) {
        return Class::MOP::class_of($role);
    }
    else {
        $self->throw_error("Cannot find delegate metaclass for attribute " . $self->name);
    }
}

sub _get_delegate_method_list {
    my $self = shift;
    my $meta = $self->_find_delegate_metaclass;
    if ($meta->isa('Class::MOP::Class')) {
        return map  { $_->name }  # NOTE: !never! delegate &meta
               grep { $_->package_name ne 'Moose::Object' && $_->name ne 'meta' }
                    $meta->get_all_methods;
    }
    elsif ($meta->isa('Moose::Meta::Role')) {
        return $meta->get_method_list;
    }
    else {
        $self->throw_error("Unable to recognize the delegate metaclass '$meta'", data => $meta);
    }
}

sub delegation_metaclass { 'Moose::Meta::Method::Delegation' }

sub _make_delegation_method {
    my ( $self, $handle_name, $method_to_call ) = @_;

    my $method_body;

    $method_body = $method_to_call
        if 'CODE' eq ref($method_to_call);

    return $self->delegation_metaclass->new(
        name               => $handle_name,
        package_name       => $self->associated_class->name,
        attribute          => $self,
        delegate_to_method => $method_to_call,
    );
}

sub _coerce_and_verify {
    my $self     = shift;
    my $val      = shift;
    my $instance = shift;

    return $val unless $self->has_type_constraint;

    my $type_constraint = $self->type_constraint;
    if ($self->should_coerce && $type_constraint->has_coercion) {
        $val = $type_constraint->coerce($val);
    }

    $self->verify_against_type_constraint($val, instance => $instance);

    return $val;
}

sub verify_against_type_constraint {
    my $self = shift;
    my $val  = shift;

    return 1 if !$self->has_type_constraint;

    my $type_constraint = $self->type_constraint;

    $type_constraint->check($val)
        || $self->throw_error("Attribute ("
                 . $self->name
                 . ") does not pass the type constraint because: "
                 . $type_constraint->get_message($val), data => $val, @_);
}

package Moose::Meta::Attribute::Custom::Moose;
sub register_implementation { 'Moose::Meta::Attribute' }

1;

__END__

=pod

=head1 NAME

Moose::Meta::Attribute - The Moose attribute metaclass

=head1 DESCRIPTION

This class is a subclass of L<Class::MOP::Attribute> that provides
additional Moose-specific functionality.

To really understand this class, you will need to start with the
L<Class::MOP::Attribute> documentation. This class can be understood
as a set of additional features on top of the basic feature provided
by that parent class.

=head1 INHERITANCE

C<Moose::Meta::Attribute> is a subclass of L<Class::MOP::Attribute>.

=head1 METHODS

Many of the documented below override methods in
L<Class::MOP::Attribute> and add Moose specific features.

=head2 Creation

=over 4

=item B<< Moose::Meta::Attribute->new(%options) >>

This method overrides the L<Class::MOP::Attribute> constructor.

Many of the options below are described in more detail in the
L<Moose::Manual::Attributes> document.

It adds the following options to the constructor:

=over 8

=item * is => 'ro' or 'rw'

This provides a shorthand for specifying the C<reader>, C<writer>, or
C<accessor> names. If the attribute is read-only ('ro') then it will
have a C<reader> method with the same attribute as the name.

If it is read-write ('rw') then it will have an C<accessor> method
with the same name. If you provide an explicit C<writer> for a
read-write attribute, then you will have a C<reader> with the same
name as the attribute, and a C<writer> with the name you provided.

=item * isa => $type

This option accepts a type. The type can be a string, which should be
a type name. If the type name is unknown, it is assumed to be a class
name.

This option can also accept a L<Moose::Meta::TypeConstraint> object.

If you I<also> provide a C<does> option, then your C<isa> option must
be a class name, and that class must do the role specified with
C<does>.

=item * does => $role

This is short-hand for saying that the attribute's type must be an
object which does the named role.

=item * coerce => $bool

This option is only valid for objects with a type constraint
(C<isa>). If this is true, then coercions will be applied whenever
this attribute is set.

You can make both this and the C<weak_ref> option true.

=item * trigger => $sub

This option accepts a subroutine reference, which will be called after
the attribute is set.

=item * required => $bool

An attribute which is required must be provided to the constructor. An
attribute which is required can also have a C<default> or C<builder>,
which will satisfy its required-ness.

A required attribute must have a C<default>, C<builder> or a
non-C<undef> C<init_arg>

=item * lazy => $bool

A lazy attribute must have a C<default> or C<builder>. When an
attribute is lazy, the default value will not be calculated until the
attribute is read.

=item * weak_ref => $bool

If this is true, the attribute's value will be stored as a weak
reference.

=item * auto_deref => $bool

If this is true, then the reader will dereference the value when it is
called. The attribute must have a type constraint which defines the
attribute as an array or hash reference.

=item * lazy_build => $bool

Setting this to true makes the attribute lazy and provides a number of
default methods.

  has 'size' => (
      is         => 'ro',
      lazy_build => 1,
  );

is equivalent to this:

  has 'size' => (
      is        => 'ro',
      lazy      => 1,
      builder   => '_build_size',
      clearer   => 'clear_size',
      predicate => 'has_size',
  );

=item * documentation

An arbitrary string that can be retrieved later by calling C<<
$attr->documentation >>.

=back

=item B<< $attr->clone(%options) >>

This creates a new attribute based on attribute being cloned. You must
supply a C<name> option to provide a new name for the attribute.

The C<%options> can only specify options handled by
L<Class::MOP::Attribute>.

=back

=head2 Value management

=over 4

=item B<< $attr->initialize_instance_slot($meta_instance, $instance, $params) >>

This method is used internally to initialize the attribute's slot in
the object C<$instance>.

This overrides the L<Class::MOP::Attribute> method to handle lazy
attributes, weak references, and type constraints.

=item B<get_value>

=item B<set_value>

  eval { $point->meta->get_attribute('x')->set_value($point, 'forty-two') };
  if($@) {
    print "Oops: $@\n";
  }

I<Attribute (x) does not pass the type constraint (Int) with 'forty-two'>

Before setting the value, a check is made on the type constraint of
the attribute, if it has one, to see if the value passes it. If the
value fails to pass, the set operation dies with a L<throw_error>.

Any coercion to convert values is done before checking the type constraint.

To check a value against a type constraint before setting it, fetch the
attribute instance using L<Class::MOP::Class/find_attribute_by_name>,
fetch the type_constraint from the attribute using L<Moose::Meta::Attribute/type_constraint>
and call L<Moose::Meta::TypeConstraint/check>. See L<Moose::Cookbook::Basics::Recipe4>
for an example.

=back

=head2 Attribute Accessor generation

=over 4

=item B<< $attr->install_accessors >>

This method overrides the parent to also install delegation methods.

=item B<< $attr->remove_accessors >>

This method overrides the parent to also remove delegation methods.

=item B<< $attr->install_delegation >>

This method adds its delegation methods to the attribute's associated
class, if it has any to add.

=item B<< $attr->remove_delegation >>

This method remove its delegation methods from the attribute's
associated class.

=item B<< $attr->accessor_metaclass >>

Returns the accessor metaclass name, which defaults to
L<Moose::Meta::Method::Accessor>.

=item B<< $attr->delegation_metaclass >>

Returns the delegation metaclass name, which defaults to
L<Moose::Meta::Method::Delegation>.

=back

=head2 Additional Moose features

These methods are not found in the superclass. They support features
provided by Moose.

=over 4

=item B<< $attr->does($role) >>

This indicates whether the I<attribute itself> does the given
role. The role can be given as a full class name, or as a resolvable
trait name.

Note that this checks the attribute itself, not its type constraint,
so it is checking the attribute's metaclass and any traits applied to
the attribute.

=item B<< Moose::Meta::Class->interpolate_class_and_new($name, %options) >>

This is an alternate constructor that handles the C<metaclass> and
C<traits> options.

Effectively, this method is a factory that finds or creates the
appropriate class for the given C<metaclass> and/or C<traits>.

Once it has the appropriate class, it will call C<< $class->new($name,
%options) >> on that class.

=item B<< $attr->clone_and_inherit_options(%options) >>

This method supports the C<has '+foo'> feature. It does various bits
of processing on the supplied C<%options> before ultimately calling
the C<clone> method.

One of its main tasks is to make sure that the C<%options> provided
only includes the options returned by the
C<legal_options_for_inheritance> method.

=item B<< $attr->legal_options_for_inheritance >>

This returns a whitelist of options that can be overridden in a
subclass's attribute definition.

This exists to allow a custom metaclass to change or add to the list
of options which can be changed.

=item B<< $attr->type_constraint >>

Returns the L<Moose::Meta::TypeConstraint> object for this attribute,
if it has one.

=item B<< $attr->has_type_constraint >>

Returns true if this attribute has a type constraint.

=item B<< $attr->verify_against_type_constraint($value) >>

Given a value, this method returns true if the value is valid for the
attribute's type constraint. If the value is not valid, it throws an
error.

=item B<< $attr->handles >>

This returns the value of the C<handles> option passed to the
constructor.

=item B<< $attr->has_handles >>

Returns true if this attribute performs delegation.

=item B<< $attr->is_weak_ref >>

Returns true if this attribute stores its value as a weak reference.

=item B<< $attr->is_required >>

Returns true if this attribute is required to have a value.

=item B<< $attr->is_lazy >>

Returns true if this attribute is lazy.

=item B<< $attr->is_lazy_build >>

Returns true if the C<lazy_build> option was true when passed to the
constructor.

=item B<< $attr->should_coerce >>

Returns true if the C<coerce> option passed to the constructor was
true.

=item B<< $attr->should_auto_deref >>

Returns true if the C<auto_deref> option passed to the constructor was
true.

=item B<< $attr->trigger >>

This is the subroutine reference that was in the C<trigger> option
passed to the constructor, if any.

=item B<< $attr->has_trigger >>

Returns true if this attribute has a trigger set.

=item B<< $attr->documentation >>

Returns the value that was in the C<documentation> option passed to
the constructor, if any.

=item B<< $attr->has_documentation >>

Returns true if this attribute has any documentation.

=item B<< $attr->applied_traits >>

This returns an array reference of all the traits which were applied
to this attribute. If none were applied, this returns C<undef>.

=item B<< $attr->has_applied_traits >>

Returns true if this attribute has any traits applied.

=back

=head1 BUGS

All complex software has bugs lurking in it, and this module is no
exception. If you find a bug please either email me, or add the bug
to cpan-RT.

=head1 AUTHOR

Stevan Little E<lt>stevan@iinteractive.comE<gt>

Yuval Kogman E<lt>nothingmuch@woobling.comE<gt>

=head1 COPYRIGHT AND LICENSE

Copyright 2006-2009 by Infinity Interactive, Inc.

L<http://www.iinteractive.com>

This library is free software; you can redistribute it and/or modify
it under the same terms as Perl itself.

=cut<|MERGE_RESOLUTION|>--- conflicted
+++ resolved
@@ -248,11 +248,7 @@
 
     my ( @init, @non_init );
 
-<<<<<<< HEAD
-    foreach my $attr ( grep { $_->has_value($self) } Class::MOP::class_of($self)->compute_all_applicable_attributes ) {
-=======
-    foreach my $attr ( grep { $_->has_value($self) } $self->meta->get_all_attributes ) {
->>>>>>> b2df9268
+    foreach my $attr ( grep { $_->has_value($self) } Class::MOP::class_of($self)->get_all_attributes ) {
         push @{ $attr->has_init_arg ? \@init : \@non_init }, $attr;
     }
 
