Also see Moose::Manual::Delta for more details of, and workarounds
for, noteworthy changes.

NEXT

<<<<<<< HEAD
  [API CHANGES]

  * Roles now have their own default attribute metaclass to use during
    application to a class, rather than just using the class's
    attribute_metaclass. This is also overridable via ::MetaRole, with the
    applied_attribute key in the role_metaroles hashref (doy).

  * The internal code used to generate inlined methods (accessor, constructor,
    etc.) has been massively rewritten. MooseX modules that do inlining will
    almost certainly need to be updated as well.

  [ENHANCEMENTS]

  * We now load the roles needed for native delegations only as needed. This
    speeds up the compilation time for Moose itself. (doy)

=======
  [BUG FIXES]

  * When using native delegations, if an array or hash ref member failed a
    type constraint check, Moose ended up erroring out with "Can't call method
    "get_message" on unblessed reference" instead of generating a useful error
    based on the failed type constraint. Reported by t0m. (Dave Rolsky)
>>>>>>> ea829e77

1.19 Tue, Nov 2, 2010

  [BUG FIXES]

  * There was still one place in the code trying to load Test::Exception
    instead of Test::Fatal. (Karen Etheridge)


1.18 Sun, Oct 31, 2010

  [ENHANCEMENTS]

  * Type constraint objects now have an assert_coerce method which will either
    return a valid value or throw an error. (rjbs)

  * We now warn when an accessor for one attribute overwrites an accessor for
    another attribute. RT #57510. (Dave Rolsky)

  [BUG FIXES]

  * The native Array and Hash delegation methods now coerce individual new
    members if the _member type_ has a coercion. In other words, if the array
    reference is defined as an ArrayRef[DateTime], and you've defined a
    coercion from Int to DateTime, then pushing an integer via a delegation
    method will coerce the integer to a DateTime object. Reported by Karen
    Etheridge. RT #62351. (Dave Rolsky)

  * An attribute using native delegations did not always properly coerce and
    type check a lazily set default value. (doy and Dave Rolsky)

  * Using a regexp to define delegations for a class which was not yet loaded
    did not actually work, but did not explicitly fail. However, it caused an
    error when the class was loaded later. Reported by Max Kanat-Alexander. RT
    #60596. (Dave Rolsky)

  * Attempting to delegate to a class or role which is not yet loaded will now
    throw an explicit error. (Dave Rolsky)

  * Attempting to set lazy_build in an inherited attribute was ignored. RT
    #62057. (perigrin)

  [OTHER]

  * The Moose test suite now uses Test::Fatal instead of
    Test::Exception. (rjbs)

1.17 Tue, Oct 19, 2010

  [BUG FIXES]

  * Make native delegation inlining work with instance metaclasses where slot
    access is an do {} block, like Kioku. This fixes the use of native
    delegations together with Kioku. (Scott, doy)

1.16 Mon, Oct 18, 2010

  [ENHANCEMENTS]

  * Almost every native delegation method which changes the attribute value
    now has an explicitly documented return value. In general, this return
    value matches what Perl would return for the same operation. (Dave Rolsky)

  * Lots of work on native delegation documentation, including documenting
    what arguments each native delegation method allows or requires. (Dave
    Rolsky)

  * Passing an odd number of args to ->new() now gives a more useful warning
    than Perl's builtin warning. Suggested by Sir Robert Burbridge. (Dave
    Rolsky)

  * Allow disabling stack traces by setting an environment variable. See
    Moose::Error::Default for details. This feature is considered
    experimental, and may change in a future release. (Marcus Ramberg)

  * The deprecation warning for using alias and excludes without a leading
    dash now tells you the role being applied and what it was being applied
    to. (mst).

  [BUG FIXES]

  * A number of native trait methods which expected strings as arguments did
    not allow the empty string. This included Array->join, String->match,
    String->replace, and String->substr. Reported by Whitney Jackson. RT
    #61962. (Dave Rolsky)

  * 'no Moose' no longer inadvertently removes imports it didn't create
    itself. RT #60013. (Florian Ragwitz, doy)

  * Roles now support passing an array reference of method names to method
    modifier sugar functions. (doy)

  * Native traits no longer use optimized inlining routines if the instance
    requests it (in particular, if inline_get_slot_value doesn't return
    something that can be assigned to). This should fix issues with
    KiokuDB::Class. (doy)

  * We now ignore all Class::MOP and Moose classes when determining what
    package called a deprecated feature. This should make the deprecation
    warnings saner, and make it possible to turn them off more easily. (Dave
    Rolsky)

  * The deprecated "default is" warning no longer happens if the attribute has
    any accessor method defined (accessor, reader, writer). Also, this warning
    only happens when a method that was generated because of the "default is"
    gets called, rather than when the attribute is defined. (Dave Rolsky)

  * The "default default" code for some native delegations no longer issues a
    deprecation warning when the attribute is required or has a builder. (Dave
    Rolsky)

  * Setting a "default default" caused a fatal error if you used the builder
    or lazy_build options for the attribute. Reported by Kent Fredric. RT
    #59613. (Dave Rolsky)

1.15 Tue, Oct 5, 2010

  [API CHANGES]

  * Major changes to Native Traits, most of which make them act more like
    "normal" attributes. This should be mostly compatible with existing code,
    but see Moose::Manual::Delta for details.

  * A few native traits (String, Counter, Bool) provide default values of "is"
    and "default" when you created an attribute. Allowing them to provide
    these values is now deprecated. Supply the value yourself when creating
    the attribute.

  * New option 'trait_aliases' for Moose::Exporter, which will allow you to
    generate non-global aliases for your traits (and allow your users to
    rename the aliases, etc). (doy)

  * 'use Moose' and 'use Moose::Role' now accept a '-meta_name' option, to
    determine which name to install the 'meta' name under. Passing 'undef'
    to this option will suppress generation of the meta method entirely. (doy)

  * Moose now warns if it overwrites an existing method named "meta" in your
    class when you "use Moose". (doy)

  [ENHANCEMENTS]

  * Native Trait delegations are now all generated as inline code. This should
    be much faster than the previous method of delegation. In the best case,
    native trait methods will be very highly optimized.

  * Reinitializing a metaclass no longer removes the existing method and
    attribute objects (it instead fixes them so they are correct for the
    reinitialized metaclass). This should make the order of loading many
    MooseX modules less of an issue. (doy)

  * The Moose::Manual docs have been revised and updated. (Dave Rolsky)

  [BUG FIXES]

  * If an attribute was weak, setting it to a non-ref value after the object
    was constructed caused an error. Now we only call weaken when the new
    value is a reference.

  * t/040_type_constraints/036_match_type_operator.t failed on 5.13.5+. Fixed
    based on a patch from Andreas Koenig.

1.14 Tue, Sep 21, 2010

  [BUG FIXES]

  * Work around what looks like a bug in List::MoreUtils::any. This bug caused
    a weird error when defining the same union type twice, but only when using
    MooseX::Types. Reported by Curtis Jewell. RT #61001. (Dave Rolsky)

1.13 Mon, Sep 13, 2010

  [API CHANGES]

  * The deprecation warnings for alias and excludes are back, use -alias and
    -excludes instead. (Dave Rolsky)

  [ENHANCEMENTS]

  * When composing one role into another and there is an attribute conflict,
    the error message now includes the attribute name. Reported by Sam
    Graham. RT #59985. (Dave Rolsky)

  * When a class is made immutable, the does_role method is overridden with a
    much faster version that simply looks role names up in a hash. Code which
    uses lots of role-based type constraints should be faster. (Dave Rolsky)

1.12 Sat, Aug 28, 2010

  [BUG FIXES]

  * Fix the MANIFEST. Fixes RT #60831, reported by Alberto Simões.

1.11 Fri, Aug 27, 2010

  [API CHANGES]

  * An attribute in a subclass can now override the value of "is". (doy)

  * The deprecation warnings for alias and excludes have been turned back off
    for this release, to give other module authors a chance to tweak their
    code. (Dave Rolsky)

  [BUG FIXES]

  * mro::get_linear_isa was being called as a function rather than a method,
    which caused problems with Perl 5.8.x. (t0m)

  * Union types always created a type constraint, even if their constituent
    constraints did not have any coercions. This bogus coercion always
    returned undef, which meant that a union which included Undef as a member
    always coerced bad values to undef. Reported by Eric Brine. RT
    #58411. (Dave Rolsky)

  * Union types with coercions would always fall back to coercing the value to
    undef (unintentionally). Now if all the coercions for a union type fail,
    the value returned by the coercion is the original value that we attempted
    to coerce. (Dave Rolsky).

1.10 Sun, Aug 22, 2010

  [API CHANGES]

  * The long-deprecated alias and excludes options for role applications now
    issue a deprecation warning. Use -alias and -excludes instead. (Dave
    Rolsky)

  [BUG FIXES]

  * Inlined code no longer stringifies numeric attribute defaults. (vg, doy)

  * default => undef now works properly. (doy)

  * Enum type constraints now throw errors if their values are nonsensical.
    (Sartak)

  [ENHANCEMENTS]

  * Optimizations that should help speed up compilation time (Dave Rolsky).

1.09 Tue, Jul 25, 2010

  [API CHANGES]

  * You can no longer pass "coerce => 1" for an attribute unless its type
    constraint has a coercion defined. Doing so will issue a deprecation
    warning. (Dave Rolsky)

  * Previously, '+foo' only allowed a specific set of options to be
    overridden, which made it impossible to change attribute options related
    to extensions. Now we blacklist some options, and anything else is
    allowed. (doy, Tuomas Jormola)

  * Most features which have been declared deprecated now issue a warning using
    Moose::Deprecated. Warnings are issued once per calling package, not
    repeatedly. See Moose::Deprecated for information on how you can shut
    these warnings up entirely. Note that deprecated features will eventually
    be removed, so shutting up the warnings may not be the best idea. (Dave
    Rolsky)

  * Removed the long-deprecated Moose::Meta::Role->alias_method method. (Dave
    Rolsky).

  [NEW FEATURES]

  * We no longer unimport strict and warnings when Moose, Moose::Role, or
    Moose::Exporter are unimported. Doing this was broken if the user
    explicitly loaded strict and warnings themself, and the results could be
    generally surprising. We decided that it was best to err on the side of
    safety and leave these on. Reported by David Wheeler. RT #58310. (Dave
    Rolsky)

  * New with_traits helper function in Moose::Util. (doy)

  [BUG FIXES]

  * Accessors will no longer be inlined if the instance metaclass isn't
    inlinable. (doy)

  * Use Perl 5.10's new recursive regex features, if possible, for the type
    constraint parser. (doy, nothingmuch)

  [ENHANCEMENTS]

  * Attributes now warn if their accessors overwrite a locally defined
    function (not just method). (doy)

  [OTHER]

  * Bump our required perl version to 5.8.3, since earlier versions fail tests
    and aren't easily installable/testable.

1.08 Tue, Jun 15, 2010

  [ENHANCEMENTS]

  * Refactored a small amount of Moose::Meta::Method::Constructor to allow it
    to be overridden more easily (doy).

1.07 Sat, Jun 05, 2010

  [BUG FIXES]

  * Fixed a minor metaclass compatibility fixing bug dealing with immutable
    classes and non-class metaclass traits (doy, dougdude).

1.06 Tue, Jun 01, 2010

  [NEW FEATURES]

  * Added '0+' overloading in Moose::Meta::TypeConstraint so that we can
    more uniformly compare type constraints between 'classic' Moose type
    constraints and MooseX::Types based type constraints.

1.05 Thu, May 20, 2010

  [API CHANGES]

  * Packages and modules no longer have methods - this functionality was
    moved back up into Moose::Meta::Class and Moose::Meta::Role individually
    (through the Class::MOP::Mixin::HasMethods mixin) (doy).

  * BUILDALL is now called by Moose::Meta::Class::new_object, rather than by
    Moose::Object::new. (doy)

  [NEW FEATURES]

  * strict and warnings are now unimported when Moose, Moose::Role, or
    Moose::Exporter are unimported. (doy, Adam Kennedy)

  * Added a 'consumers' method to Moose::Meta::Role for finding all
    classes/roles which consume the given role. (doy)

  [BUG FIXES]

  * Fix has '+attr' in Roles to explode immediately, rather than when the role
    is applied to a class (t0m).

  * Fix type constraint validation messages to not include the string 'failed'
    twice in the same sentence (Florian Ragwitz).

  * New type constraints will default to being unequal, rather than equal
    (rjbs).

  * The tests no longer check for perl's behavior of clobbering $@, which has
    been fixed in perl-5.13.1 (Florian Ragwitz).

  * Metaclass compatibility fixing has been completely rewritten, and should
    be much more robust. (doy)

1.04 Thu, May 20, 2010

  * This release was broken and has been deleted from CPAN shortly after its
    upload.

1.03 Thu, May 06, 2010

  [NEW FEATURES]

  * Allow specifying required versions when setting superclasses or applying
    roles (Florian Ragwitz).

1.02 Sat, May 01, 2010

  [BUG FIXES]

  * Stop the natatime method provided by the native Array trait from returning
    an exhausted iterator when being called with a callback. (Florian Ragwitz)

  * Make Moose::Meta::TypeConstraint::Class correctly reject RegexpRefs.
    (Florian Ragwitz)

  * Calling is_subtype_of on a Moose::Meta::TypeConstraint::Class with itself or
    the class the TC represents as an argument incorrectly returned true. This
    behavior is correct for is_type_of, not is_subtype_of. (Guillermo Roditi)

  * Use File::Temp for temp files created during tests. Previously, files were
    written to the t/ dir, which could cause problems of the user running the
    tests did not have write access to that directory.. (Chris Weyl, Ævar
    Arnfjörð Bjarmason)

  * Pass role arguments along when applying roles to instances. (doy, lsm)

1.01 Fri, Mar 26, 2010

  [NEW FEATURES]

  * The handles option now also accepts a role type constraint in addition to a
    plain role name. (Florian Ragwitz)

  [OTHER]

  * Record the Sartak/doy debt properly in Changes (perigrin)

1.00 Tue, Mar 25, 2010

  [BUG FIXES]

  * Moose::Meta::Attribute::Native::Trait::Code no longer creates reader
    methods by default. (Florian Ragwitz)

  [DOCUMENTATION]

  * Improve various parts of the documentation and fix many typos.
    (Dave Rolsky, Mateu Hunter, Graham Knop, Robin V, Jay Hannah, Jesse Luehrs)

  [OTHER]

  * Paid the $10 debt to doy from 0.80 Sat, Jun 6, 2009 (Sartak)

0.99 Mon, Mar 8, 2010

  [NEW FEATURES]

  * New method find_type_for in Moose::Meta::TypeConstraint::Union, for finding
    which member of the union a given value validates for. (Cory Watson)

  [BUG FIXES]

  * DEMOLISH methods in mutable subclasses of immutable classes are now called
    properly (Chia-liang Kao, Jesse Luehrs)

  [NEW DOCUMENTATION]

  * Added Moose::Manual::Support that defines the support, compatiblity, and
    release policies for Moose. (Chris Prather)

0.98 Wed, Feb 10, 2010

  [BUG FIXES]

  * An internals change in 0.97 broke role application to an instance in some
    cases. The bug occurred when two different roles were applied to different
    instances of the same class. (Rafael Kitover)


0.97 Tue, Feb 9, 2010

  [BUG FIXES]

  * Calling ->reinitialize on a cached anonymous class effectively uncached
    the metaclass object, causing the metaclass to go out of scope
    unexpectedly. This could easily happen at a distance by applying a
    metarole to an anonymous class. (Dave Rolsky).

0.96 Sat, Feb 6, 2010

  [NEW FEATURES]

  * ScalarRef is now a parameterized type. You can now specify a type
    constraint for whatever the reference points to. (Closes RT#50857)
    (Michael G. Schwern, Florian Ragwitz)

  [BUG FIXES]

  * ScalarRef now accepts references to other references. (Closes RT#50934)
    (Michael G. Schwern)

0.95 Thu, Feb 4, 2010

  [NEW FEATURES]

  * Moose::Meta::Attribute::Native::Trait::Code now provides execute_method as
    a delegation option. This allows the code reference to be called as a
    method on the object. (Florian Ragwitz)

  [ENHANCEMENTS]

  * Moose::Object::does no longer checks the entire inheritance tree, since
    Moose::Meta::Class::does_role already does this. (doy)

  * Moose::Util::add_method_modifier (and subsequently the sugar functions
    Moose::before, Moose::after, and Moose::around) can now accept arrayrefs,
    with the same behavior as lists. Types other than arrayref and regexp
    result in an error.  (Dylan Hardison)

0.94 Mon, Jan 18, 2010

  [API CHANGES]

  * Please see the changes listed for 0.93_01 and Moose::Manual::Delta.

  [ENHANCEMENTS]

  * Improved support for anonymous roles by changing various APIs to take
    Moose::Meta::Role objects as well as role names. This included

  - Moose::Meta::Class->does_role
  - Moose::Meta::Role->does_role
  - Moose::Util::does_role
  - Moose::Util::apply_all_roles
  - Moose::Util::ensure_all_roles
  - Moose::Util::search_class_by_role

  Requested by Shawn Moore. Addresses RT #51143 (and then some). (Dave Rolsky)

  [BUG FIXES]

  * Fix handling of non-alphanumeric attributes names like '@foo'. This should
    work as long as the accessor method names are explicitly set to valid Perl
    method names. Reported by Doug Treder. RT #53731. (Dave Rolsky)


0.93_03 Tue, Jan 5, 2010

  [BUG FIXES]

  * Portability fixes to our XS code so we compile with 5.8.8 and Visual
    C++. Fixes RT #53391. Reported by Taro Nishino. (rafl)


0.93_02 Tue, Jan 5, 2010

 [BUG FIXES]

  * Depend on Class::MOP 0.97_01 so we can get useful results from CPAN
    testers. (Dave Rolsky)


0.93_01 Mon, Jan 4, 2010

  [API CHANGES]

  See Moose::Manual::Delta for more details on backwards compatiblity issues.

  * Role attributes are now objects of the Moose::Meta::Role::Attribute
    class. (Dave Rolsky).

  * There were major changes to how metaroles are applied. We now distinguish
    between metaroles for classes vs those for roles. See the
    Moose::Util::MetaRole docs for details. (Dave Rolsky)

  * The old MetaRole API has been deprecated, but will continue to
    work. However, if you are applying an attribute metaclass role, this may
    break because of the fact that roles now have an attribute metaclass
    too. (Dave Rolsky)

  * Moose::Util::MetaRole::apply_metaclass_roles is now called
    apply_metaroles. The old name is deprecated. Dave Rolsky>

  * The unimport subs created by Moose::Exporter now clean up re-exported
    functions like blessed and confess, unless the caller imported them from
    somewhere else too. See Moose::Manua::Delta for backcompat details. (rafl)

  [ENHANCEMENTS AND BUG FIXES]

  * Changed the Str constraint to accept magic lvalue strings like one gets from
    substr et al, again. (sorear)

  * Sped up the type constraint parsing regex. (Sam Vilain)

  * The Moose::Cookbook::Extending::Recipe2 recipe was broken. Fix suggested by
    jrey.

  * Added Moose::Util::TypeConstraints exports when using oose.pm to allow
    easier testing of TypeConstraints from the command line. (perigrin)

  * Added a with_immutable test function to Test::Moose, to run a block of tests
    with and without certain classes being immutable. (doy)

  * We now use Module::Install extensions explicitly to avoid confusing errors
    if they're not installed. We use Module::Install::AuthorRequires to stop
    test extraction and general failures if you don't have the author side
    dependencies installed.

  * Fixed a grammar error in Moose::Cookbook::Basics::Recipe4. rt.cpan.org
    #51791. (Amir E. Aharoni)


0.93 Thu, Nov 19, 2009
    * Moose::Object
      - Calling $object->new() is no longer deprecated, and no longer
        warns. (doy)

    * Moose::Meta::Role
      - The get_attribute_map method is now deprecated. (Dave Rolsky)

    * Moose::Meta::Method::Delegation
      - Preserve variable aliasing in @_ for delegated methods, so that
        altering @_ affects the passed value. (doy)

    * Moose::Util::TypeConstraints
      - Allow array refs for non-anonymous form of enum and duck_type, not
        just anonymous. The non-arrayref forms may be removed in the
        future. (doy)
      - Changed Str constraint to not accept globs (*STDIN or *FOO). (chansen)
      - Properly document Int being a subtype of Str. (doy)

    * Moose::Exporter
      - Moose::Exporter using modules can now export their functions to the
        main package. This applied to Moose and Moose::Role, among
        others. (nothingmuch)

    * Moose::Meta::Attribute
      - Don't remove attribute accessors we never installed, during
        remove_accessors. (doy)

    * Moose::Meta::Attribute::Native::Trait::Array
      - Don't bypass prototype checking when calling List::Util::first, to
        avoid a segfault when it is called with a non-code argument. (doy)

    * Moose::Meta::Attribute::Native::Trait::Code
      - Fix passing arguments to code execute helpers. (doy)

0.92 Tue, Sep 22, 2009
    * Moose::Util::TypeConstraints
      - added the match_on_type operator (Stevan)
        - added tests and docs for this (Stevan)

    * Moose::Meta::Class
      - Metaclass compat fixing should already happen recursively, there's no
        need to explicitly walk up the inheritance tree. (doy)

    * Moose::Meta::Attribute
      - Add tests for set_raw_value and get_raw_value. (nothingmuch)

0.91 Thu, Sep 17, 2009
    * Moose::Object
      - Don't import any functions, in order to avoid polluting our namespace
        with things that can look like methods (blessed, try, etc)
        (nothingmuch)

    * Moose::Meta::Method::Constructor
      - The generated code needs to called Scalar::Util::blessed by its
        fully-qualified name or else Perl can interpret the call to blessed as
        an indirect method call. This broke Search::GIN, which in turn broke
        KiokuDB. (nothingmuch)

0.90 Tue, Sep 15, 2009
    * Moose::Meta::Attribute::Native::Trait::Counter
    * Moose::Meta::Attribute::Native::Trait::String
      - For these two traits, an attribute which did not explicitly provide
        methods to handles magically ended up delegating *all* the helper
        methods. This has been removed. You must be explicit in your handles
        declaration for all Native Traits. (Dave Rolsky)

    * Moose::Object
      - DEMOLISHALL behavior has changed. If any DEMOLISH method dies, we make
        sure to rethrow its error message. However, we also localize $@ before
        this so that if all the DEMOLISH methods success, the value of $@ will
        be preserved. (nothingmuch and Dave Rolsky)
      - We now also localize $? during object destruction. (nothingmuch and
        Dave Rolsky)
      - The handling of DEMOLISH methods was broken for immutablized classes,
        which were not receiving the value of
        Devel::GlobalDestruction::in_global_destruction.
      - These two fixes address some of RT #48271, reported by Zefram.
      - This is all now documented in Moose::Manual::Construction.
      - Calling $object->new() is now deprecated. A warning will be
        issued. (perigrin)

    * Moose::Meta::Role
      - Added more hooks to customize how roles are applied. The role
        summation class, used to create composite roles, can now be changed
        and/or have meta-roles applied to it. (rafl)
      - The get_method_list method no longer explicitly excludes the "meta"
        method. This was a hack that has been replaced by better hacks. (Dave
        Rolsky)

    * Moose::Meta::Method::Delegation
      - fixed delegated methods to make sure that any modifiers attached to
        the accessor being delegated on will be called (Stevan)
        - added tests for this (Stevan)

    * Moose::Meta::Class
      - Moose no longer warns when a class that is being made immutable has
        mutable ancestors. While in theory this is a good thing to warn about,
        we found so many exceptions to this that doing this properly became
        quite problematic.

0.89_02 Thu, Sep 10, 2009
    * Moose::Meta::Attribute::Native
      - Fix Hash, which still had 'empty' instead of 'is_empty'. (hdp)

    * Moose::Meta::Attribute::Native::Trait::Array
      - Added a number of functions from List::Util and List::MoreUtils,
        including reduce, shuffle, uniq, and natatime. (doy)

    * Moose::Exporter
      - This module will now generate an init_meta method for your exporting
        class if you pass it options for
        Moose::Util::MetaRole::apply_metaclass_roles or
        apply_base_class_roles. This eliminates a lot of repetitive
        boilerplate for typical MooseX modules. (doy).
      - Documented the with_meta feature, which is a replacement for
        with_caller. This feature was added by josh a while ago.
      - The with_caller feature is now deprecated, but will not issue a
        warning yet. (Dave Rolsky)
      - If you try to wrap/export a subroutine which doesn't actually exist,
        Moose::Exporter will warn you about this. (doy)

    * Moose::Meta::Role::Application::ToRole
      - When a role aliased a method from another role, it was only getting
        the new (aliased) name, not the original name. This differed from what
        happens when a class aliases a role's methods. If you _only_ want the
        aliased name, make sure to also exclue the original name. (Dave
        Rolsky)

0.89_01 Wed Sep 2, 2009
    * Moose::Meta::Attribute
      - Added the currying syntax for delegation from AttributeHelpers to the
        existing delegation API. (hdp)

    * Moose::Meta::Attribute::Native
      - We have merged the functionality of MooseX::AttributeHelpers into the
        Moose core with some API tweaks. You can continue to use
        MooseX::AttributeHelpers, but it will not be maintained except
        (perhaps) for critical bug fixes in the future. See
        Moose::Manual::Delta for details. (hdp, jhannah, rbuels, Sartak,
        perigrin, doy)

    * Moose::Error::Croak
    * Moose::Error::Confess
      - Clarify documentation on how to use different error-throwing
        modules. (Curtis Jewell)

    * Moose
      - Correct POD for builder to point to Recipe8, not 9. (gphat)

    * Moose::Exporter
      - When a nonexistent sub name is passed to as_is, with_caller, or
        with_meta, throw a warning and skip the exporting, rather than
        installing a broken sub. (doy)

    * Moose::Meta::Class
      - Moose now warns if you call C<make_immutable> for a class with mutable
        ancestors. (doy)

0.89 Thu Aug 13, 2009
    * Moose::Manual::Attributes
      - Clarify "is", include discussion of "bare". (Sartak)

    * Moose::Meta::Role::Method::Conflicting
    * Moose::Meta::Role::Application::ToClass
      - For the first set of roles involved in a conflict, report all
        unresolved method conflicts, not just the first method. Fixes #47210
        reported by Ovid. (Sartak)

    * Moose::Meta::TypeConstraint
      - Add assert_valid method to use a TypeConstraint for assertion (rjbs)

    * Moose::Exporter
      - Make "use Moose -metaclass => 'Foo'" do alias resolution, like -traits
        does. (doy)
      - Allow specifying role options (alias, excludes, MXRP stuff) in the
        arrayref passed to "use Moose -traits" (doy)

    * Moose::Util
      - Add functions meta_class_alias and meta_attribute_alias for creating
        aliases for class and attribute metaclasses and metatraits. (doy)

    * Moose::Meta::Attribute
    * Moose::Meta::Method::Accessor
      - A trigger now receives the old value as a second argument, if the
        attribute had one. (Dave Rolsky)

    * Moose::Meta::Method::Constructor
      - Fix a bug with $obj->new when $obj has stringify overloading.
        Reported by Andrew Suffield [rt.cpan.org #47882] (Sartak)
        - However, we will probably deprecate $obj->new, so please don't start
          using it for new code!

    * Moose::Meta::Role::Application
    * Moose::Meta::Role::Application::RoleSummation
      - Rename alias and excludes to -alias and -excludes (but keep the old
        names for now, for backcompat) (doy)

0.88 Fri Jul 24, 2009
    * Moose::Manual::Contributing
      - Re-write the Moose::Manual::Contributing document to reflect
        the new layout and methods of work for the Git repository. All
        work now should be done in topic branches and reviewed by a
        core committer before being applied to master. All releases
        are done by a cabal member and merged from master to
        stable. This plan was devised by Yuval, blame him. (perigrin)

    * Moose::Meta::Role
      - Create metaclass attributes for the different role application
        classes.  (rafl)

    * Moose::Util::MetaRole
      - Allow applying roles to a meta role's role application
        classes. (rafl)

    * Moose::Meta::Attribute
      - Add weak_ref to allowed options for "has '+foo'" (mst)

    * Moose::Meta::Method::Accessor
      - No longer uses inline_slot_access in accessors, to support
        non-lvalue-based meta instances. (sorear)

0.87 Tue Jul 7, 2009
    * Moose::Meta::Method::Delegation
      - Once again allow class names as well as objects for
        delegation. This was changed in 0.86.

0.86 Fri Jul 3, 2009
    * Moose::Meta::Class::Immutable::Trait
      - Fixes to work with the latest Class::MOP.

    * Moose::Meta::Method::Delegation
      - Delegation now dies with a more useful error message if the
        attribute's accessor returns something defined but
        unblessed. (hdp)

0.85 Fri, Jun 26, 2009
    * Moose::Meta::Attribute
      - The warning for 'no associated methods' is now split out into
        the _check_associated_methods method, so that extensions can
        safely call 'after install_accessors => ...'. This fixes a
        warning from MooseX::AttributeHelpers. (hdp)

0.84 Fri, Jun 26, 2009
    * Moose::Role
      - has now sets definition_context for attributes defined in
        roles. (doy)

    * Moose::Meta::Attribute
      - When adding an attribute to a metaclass, if the attribute has
        no associated methods, it will give a deprecation
        warning. (hdp)
      - Methods generated by delegation were not being added to
        associated_methods. (hdp)
      - Attribute accessors (reader, writer, accessor, predicate,
        clearer) now warn if they overwrite an existing method. (doy)
      - Attribute constructors now warn very noisily about unknown (or
        misspelled) arguments

    * Moose::Util::TypeConstraints
      - Deprecated the totally useless Role type name, which just
        checked if $object->can('does'). Note that this is _not_ the
        same as a type created by calling role_type('RoleName').

    * Moose::Util::TypeConstraints
    * Moose::Meta::TypeConstraint::DuckType
      - Reify duck type from a regular subtype into an actual class
        (Sartak)
        - Document this because Sartak did all my work for me
          (perigrin)

    * Moose::Meta::Attribute
      - Allow Moose::Meta::TypeConstraint::DuckType in handles, since
        it is just a list of methods (Sartak)

    * Moose::Meta::Role
      - The get_*_method_modifiers methods would die if the role had
        no modifiers of the given type (Robert Buels).

0.83 Tue, Jun 23, 2009
    * Moose::Meta::Class
      - Fix _construct_instance not setting the special __MOP__ object
        key in instances of anon classes. (doy)

0.82 Sun, Jun 21, 2009
    * Moose::Manual::Types
      - Mention MooseX::Types early to avoid users falling down the
        string parsing rathole (mst)

    * Moose::Manual::MooseX
      - Add warnings about class-level extensions and mention considering
        using plain objects instead

0.81 Sun, Jun 7, 2009
    * Bumped our Class::MOP prereq to the latest version (0.85), since
      that's what we need.

0.80 Sat, Jun 6, 2009
    * Moose::Manual::FAQ
      - Add FAQ about the coercion change from 0.76 because it came up
        three times today (perigrin)
        - Win doy $10 dollars because Sartak didn't think anybody
          would document this fast enough (perigrin)

    * Moose::Meta::Method::Destructor
      - Inline a DESTROY method even if there are no DEMOLISH methods
        to prevent unnecessary introspection in
        Moose::Object::DEMOLISHALL

    * Moose::*
      - A role's required methods are now represented by
        Moose::Meta::Role::Method::Required objects. Conflicts are now
        represented by Moose::Meta::Role::Method::Conflicting
        objects. The benefit for end-users in that unresolved
        conflicts generate different, more instructive, errors,
        resolving Ovid's #44895. (Sartak)

    * Moose::Role
      - Improve the error message of "extends" as suggested by Adam
        Kennedy and confound (Sartak)
      - Link to Moose::Manual::Roles from Moose::Role as we now have
        excellent documentation (Adam Kennedy)

    * Tests
      - Update test suite for subname change in Class::MOP
        (nothingmuch)
      - Add TODO test for infinite recursion in Moose::Meta::Class
        (groditi)

0.79 Wed, May 13, 2009
    * Tests
      - More fixes for Win32 problems. Reported by Robert Krimen.

    * Moose::Object
      - The DEMOLISHALL method could still blow up in some cases
        during global destruction. This method has been made more
        resilient in the face of global destruction's random garbage
        collection order.

    * Moose::Exporter
      - If you "also" a module that isn't loaded, the error message
        now acknowledges that (Sartak)

    * Moose
      - When your ->meta method does not return a Moose::Meta::Class,
        the error message gave the wrong output (Sartak)

0.78 Tue, May 12, 2009
    * Moose::Cookbook::FAQ and Moose::Cookbook::WTF
      - Merged these documents into what is now Moose::Manual::FAQ

    * Moose::Unsweetened
      - Moved to Moose::Manual::Unsweetened

    * Moose::Cookbook::Basics::Recipes 9-12
      - Renamed to be 8-11, since recipe 8 did not exist

    * Moose::Exporter
      - Make Moose::Exporter import strict and warnings into packages
        that use it (doy)

    * Moose::Object
      - Fix DEMOLISHALL sometimes not being able to find DEMOLISH
        methods during global destruction (doy)

    * Moose::Meta::Class
    * Moose::Meta::Role::Application::ToClass
      - Track the Role::Application objects created during class-role
        consumption (Sartak)

    * Moose::Meta::Class
      - Fix metaclass incompatibility errors when extending a vanilla perl
        class which isa Moose class with a metaclass role applied (t0m)

    * Moose::Meta::Role
      - Add a role-combination hook, _role_for_combination, for the
        benefit of MooseX::Role::Parameterized (Sartak)

    * Tests
      - Some tests were failing on Win32 because they explicit checked
        warning output for newlines. Reported by Nickolay Platonov.

0.77 Sat, May 2, 2009
    * Moose::Meta::Role
      - Add explicit use of Devel::GlobalDestruction and Sub::Name
        (perigrin)

    * Moose::Object
      - Pass a boolean to DEMOLISHALL and DEMOLISH indicating whether
        or not we are currently in global destruction (doy)
      - Add explicit use of Devel::GlobalDestruction and Sub::Name
        (perigrin)

    * Moose::Cookbook::FAQ
      - Reworked much of the existing content to be more useful to
        modern Moose hackers (Sartak)

    * Makefile.PL
      - Depend on Class::MOP 0.83 instead of 0.82_01.

0.76 Mon, April 27, 2009
    * Moose::Meta::TypeConstraint
      - Do not run coercions in coerce() if the value already passes the type
        constraint (hdp)

    * Moose::Meta::TypeConstraint::Class
      - In validation error messages, specifically say that the value is not
        an instance of the class. This should alleviate some frustrating
        forgot-to-load-my-type bugs. rt.cpan.org #44639 (Sartak)

    * Moose::Meta::Role::Application::ToClass
      - Revert the class-overrides-role warning in favor of a solution outside
        of the Moose core (Sartak)

    * Tests
      - Make Test::Output optional again, since it's only used in a few files
        (Sartak)

0.75_01 Thu, April 23, 2009
    * Moose::Meta::Role::Application::ToClass
      - Moose now warns about each class overriding methods from roles it
        consumes (Sartak)

    * Tests
      - Warnings tests have standardized on Test::Output which is now an
        unconditionally dependency (Sartak)

    * Moose::Meta::Class
      - Changes to immutabilization to work with Class::MOP 0.82_01+.

0.75 Mon, April 20, 2009
    * Moose
    * Moose::Meta::Class
      - Move validation of not inheriting from roles from Moose::extends to
        Moose::Meta::Class::superclasses (doy)

    * Moose::Util
      - add ensure_all_roles() function to encapsulate the common "apply this
        role unless the object already does it" pattern (hdp)

    * Moose::Exporter
      - Users can now select a different metaclass with the "-metaclass"
        option to import, for classes and roles (Sartak)

    * Moose::Meta::Role
      - Make method_metaclass an attr so that it can accept a metarole
        application.  (jdv)

0.74 Tue, April 7, 2009
    * Moose::Meta::Role
    * Moose::Meta::Method::Destructor
      - Include stack traces in the deprecation warnings.
        (Florian Ragwitz)

    * Moose::Meta::Class
      - Removed the long-deprecated _apply_all_roles method.

    * Moose::Meta::TypeConstraint
      - Removed the long-deprecated union method.


0.73_02 Mon, April 6, 2009
    * More deprecations and renamings
      - Moose::Meta::Method::Constructor
        - initialize_body => _initialize_body (this is always called
          when an object is constructed)

    * Moose::Object
      - The DEMOLISHALL method could throw an exception during global
        destruction, meaning that your class's DEMOLISH methods would
        not be properly called. Reported by t0m.

    * Moose::Meta::Method::Destructor
      - Destructor inlining was totally broken by the change to the
        is_needed method in 0.72_01. Now there is a test for this
        feature, and it works again.

    * Moose::Util
      - Bold the word 'not' in the POD for find_meta (t0m)

0.73_01 Sun, April 5, 2009
    * Moose::*
      - Call user_class->meta in fewer places, with the eventual goal
        of allowing the user to rename or exclude ->meta
        altogether. Instead uses Class::MOP::class_of. (Sartak)

    * Moose::Meta::Method::Accessor
      - If an attribute had a lazy default, and that value did not
        pass the attribute's type constraint, it did not get the
        message from the type constraint, instead using a generic
        message. Test provided by perigrin.

    * Moose::Util::TypeConstraints
      - Add duck_type keyword. It's sugar over making sure an object
        can() a list of methods. This is easier than jrockway's
        suggestion to fork all of CPAN. (perigrin)
        - add tests and documentation (perigrin)

    * Moose
      - Document the fact that init_meta() returns the target class's
        metaclass object. (hdp)

    * Moose::Cookbook::Extending::Recipe1
    * Moose::Cookbook::Extending::Recipe2
    * Moose::Cookbook::Extending::Recipe3
    * Moose::Cookbook::Extending::Recipe4
      - Make init_meta() examples explicitly return the metaclass and
        point out this fact. (hdp)

    * Moose::Cookbook::Basics::Recipe12
      - A new recipe, creating a custom meta-method class.

    * Moose::Cookbook::Meta::Recipe6
      - A new recipe, creating a custom meta-method class.

    * Moose::Meta::Class
    * Moose::Meta::Method::Constructor
      - Attribute triggers no longer receive the meta-attribute object
        as an argument in any circumstance. Previously, triggers
        called during instance construction were passed the
        meta-attribute, but triggers called by normal accessors were
        not. Fixes RT#44429, reported by Mark Swayne. (hdp)

    * Moose::Manual::Attributes
      - Remove references to triggers receving the meta-attribute object as an
        argument. (hdp)

    * Moose::Cookbook::FAQ
      - Remove recommendation for deprecated Moose::Policy and
        Moose::Policy::FollowPBP; recommend MooseX::FollowPBP
        instead. (hdp)

    * Many methods have been renamed with a leading underscore, and a
      few have been deprecated entirely. The methods with a leading
      underscore are consider "internals only". People writing
      subclasses or extensions to Moose should feel free to override
      them, but they are not for "public" use.

      - Moose::Meta::Class
        - check_metaclass_compatibility => _check_metaclass_compatibility

      - Moose::Meta::Method::Accessor
        - initialize_body => _initialize_body (this is always called
          when an object is constructed)
        - /(generate_.*_method(?:_inline)?)/ => '_' . $1

      - Moose::Meta::Method::Constructor
        - initialize_body => _initialize_body (this is always called
          when an object is constructed)
        - /(generate_constructor_method(?:_inline)?)/ => '_' . $1
        - attributes => _attributes (now inherited from parent)
        - meta_instance => _meta_instance (now inherited from parent)

      - Moose::Meta::Role
        - alias_method is deprecated. Use add_method

0.73 Fri, March 29, 2009
    * No changes from 0.72_01.

0.72_01 Thu, March 26, 2009
    * Everything
      - Almost every module has complete API documentation. A few
        methods (and even whole classes) have been intentionally
        excluded pending some rethinking of their APIs.

    * Moose::Util::TypeConstraints
      - Calling subtype with a name as the only argument is now an
        exception. If you want an anonymous subtype do:

         my $subtype = subtype as 'Foo';

    * Moose::Cookbook::Meta::Recipe7
      - A new recipe, creating a custom meta-instance class.

    * Moose::Cookbook::Basics::Recipe5
      - Fix various typos and mistakes. Includes a patch from Radu
        Greab.

    * Moose::Cookbook::Basics::Recipe9
      - Link to this recipe from Moose.pm's builder blurb

    * Moose::Exporter
      - When wrapping a function with a prototype, Moose::Exporter now
        makes sure the wrapped function still has the same
        prototype. (Daisuke Maki)

    * Moose::Meta::Attribute
      - Allow a subclass to set lazy_build for an inherited
        attribute. (hdp)

    * Makefile.PL
      - Explicitly depend on Data::OptList. We already had this dependency
        via Sub::Exporter, but since we're using it directly we're
        better off with it listed. (Sartak)

    * Moose::Meta::Method::Constructor
      - Make it easier to subclass the inlining behaviour. (Ash
        Berlin)

    * Moose::Manual::Delta
      - Details significant changes in the history of Moose, along
        with recommended workarounds.

    * Moose::Manual::Contributing
      - Contributor's guide to Moose.

    * Moose::Meta::Method::Constructor
      - The long-deprecated intialize_body method has been removed
        (yes, spelled like that).

    * Moose::Meta::Method::Destructor
      - This is_needed method is now always a class method.

    * Moose::Meta::Class
      - Changes to the internals of how make_immutable works to match
        changes in latest Class::MOP.

0.72 Mon, February 23, 2009
    * Moose::Object
    * Moose::Meta::Method::Constructor
      - A mutable class accepted Foo->new(undef) without complaint,
        while an immutable class would blow up with an unhelpful
        error. Now, in both cases we throw a helpful error
        instead. Reported by doy.

0.71_01 Sun, February 22, 2009
    * Moose::Cookbook
      - Hopefully fixed some POD errors in a few recipes that caused
        them to display weird on search.cpan.org.

    * Moose::Util::TypeConstraints
      - Calling type or subtype without the sugar helpers (as, where,
        message) is now deprecated.
      - The subtype function tried hard to guess what you meant, but
        often got it wrong. For example:

         my $subtype = subtype as 'ArrayRef[Object]';

        This caused an error in the past, but now works as you'd
        expect.

    * Everywhere
      - Make sure Moose.pm is loaded before calling
        Moose->throw_error. This wasn't normally an issue, but could
        bite you in weird cases.

0.71 Thu, February 19, 2009
    * Moose::Cookbook::Basics::Recipe11
      - A new recipe which demonstrates the use of BUILDARGS and
        BUILD. (Dave Rolsky)

    * Moose::Cookbook::Roles::Recipe3
      - A new recipe, applying a role to an object instance. (Dave
        Rolsky)

    * Moose::Exporter
      - Allow overriding specific keywords from "also" packages. (doy)

    * Tests
      - Replace hardcoded cookbook tests with Test::Inline to ensure
        the tests match the actual code in the recipes. (Dave Rolsky)

    * Moose::Cookbook
      - Working on the above turned up a number of little bugs in the
        recipe code. (Dave Rolsky)

    * Moose::Util::TypeConstraints::Optimized
      - Just use Class::MOP for the optimized ClassName check. (Dave
        Rolsky)

0.70 Sat, February 14, 2009
    * Moose::Util::TypeConstraints
      - Added the RoleName type (stevan)
        - added tests for this (stevan)

    * Moose::Cookbook::Basics::Recipe3
      - Updated the before qw[left right] sub to be a little more
        defensive about what it accepts (stevan)
        - added more tests to t/000_recipies/basics/003_binary_tree.t
          (stevan)

    * Moose::Object
      - We now always call DEMOLISHALL, even if a class does not
        define DEMOLISH. This makes sure that method modifiers on
        DEMOLISHALL work as expected. (doy)
        - added tests for this (EvanCarroll)

    * Moose::Util::MetaRole
      - Accept roles for the wrapped_method_metaclass (rafl)
        - added tests for this (rafl)

    * Moose::Meta::Attribute
      - We no longer pass the meta-attribute object as a final
        argument to triggers. This actually changed for inlined code a
        while back, but the non-inlined version and the docs were
        still out of date.

    * Tests
      - Some tests tried to use Test::Warn 0.10, which had bugs. Now
        they require 0.11. (Dave Rolsky)

    * Documentation
      - Lots of small changes to the manual, cookbook, and
        elsewhere. These were based on feedback from various
        users, too many to list here. (Dave Rolsky)

0.69 Thu, February 12, 2009
    * Moose
      - Make some keyword errors use throw_error instead of croak
        since Moose::Exporter wraps keywords now (Sartak)

    * Moose::Cookbook::*
      - Revised every recipe for style and clarity. Also moved some
        documentation out of cookbook recipes and into Moose::Manual
        pages. This work was funded as part of the Moose docs grant
        from TPF. (Dave Rolsky)

    * Moose::Meta::Method::Delegation
      - If the attribute doing the delegation was not populated, the
        error message did not specify the attribute name
        properly. (doy)

0.68 Wed, February 4, 2009
    * POD
      - Many spelling, typo, and formatting fixes by daxim.

    * Moose::Manual::Attributes
      - The NAME section in the POD used "Attribute" so search.cpan
        didn't resolve links from other documents properly.

    * Moose::Meta::Method::Overriden
      - Now properly spelled as Overridden. Thanks to daxim for
        noticing this.

0.67 Tue, February 3, 2009
    * Moose::Manual::*
      - Lots of little typo fixes and a few clarifications. Several
        pages didn't have proper titles, and so weren't actually
        visible on search.cpan.org. Thanks to hanekomu for a variety
        of fixes and formatting improvements.

0.66 Tue, February 3, 2009
    * Moose::Manual
      - This is a brand new, extensive manual for Moose. This aims to
        provide a complete introduction to all of Moose's
        features. This work was funded as part of the Moose docs grant
        from TPF. (Dave Rolsky)

    * Moose::Meta::Attribute
      - Added a delegation_metaclass method to replace a hard-coded
        use of Moose::Meta::Method::Delegation. (Dave Rolsky)

    * Moose::Util::TypeConstraints
      - If you created a subtype and passed a parent that Moose didn't
        know about, it simply ignored the parent. Now it automatically
        creates the parent as a class type. This may not be what you
        want, but is less broken than before. (Dave Rolsky)

    * Moose::Util::TypeConstraints
      - This module tried throw errors by calling Moose->throw_error,
        but it did not ensure that Moose was loaded first. This could
        cause very unhelpful errors when it tried to throw an error
        before Moose was loaded. (Dave Rolsky)

    * Moose::Util::TypeConstraints
      - You could declare a name with subtype such as "Foo!Bar" that
        would be allowed, but if you used it in a parameterized type
        such as "ArrayRef[Foo!Bar]" it wouldn't work. We now do some
        vetting on names created via the sugar functions, so that they
        can only contain alphanumerics, ":", and ".". (Dave Rolsky)

0.65 Thu, January 22, 2009
    * Moose and Moose::Meta::Method::Overridden
      - If an overridden method called super(), and then the
        superclass's method (not overridden) _also_ called super(),
        Moose went into an endless recursion loop. Test provided by
        Chris Prather. (Dave Rolsky)

    * Moose::Meta::TypeConstraint
      - All methods are now documented. (gphat)

    * t/100_bugs/011_DEMOLISH_eats_exceptions.t
      - Fixed some bogus failures that occurred because we tried to
        validate filesystem paths in a very ad-hoc and
        not-quite-correct way. (Dave Rolsky)

    * Moose::Util::TypeConstraints
      - Added maybe_type to exports. See docs for details. (rjbs)

    * Moose
      - Added Moose::Util::TypeConstraints to the SEE ALSO
        section. (pjf)

    * Moose::Role
      - Methods created via an attribute can now fulfill a "requires"
        declaration for a role. (nothingmuch)

    * Moose::Meta::Method::*
      - Stack traces from inlined code will now report its line and
        file as being in your class, as opposed to in Moose
        guts. (nothingmuch).

0.64 Wed, December 31, 2008
    * Moose::Meta::Method::Accessor
      - Always inline predicate and clearer methods (Sartak)

    * Moose::Meta::Attribute
      - Support for parameterized traits (Sartak)
      - verify_against_type_constraint method to avoid duplication
        and enhance extensibility (Sartak)

    * Moose::Meta::Class
      - Tests (but no support yet) for parameterized traits (Sartak)

    * Moose
      - Require Class::MOP 0.75+, which has the side effect of making
        sure we work on Win32. (Dave Rolsky)

0.63 Mon, December 8, 2008
    * Moose::Unsweetened
      - Some small grammar tweaks and bug fixes in non-Moose example
        code. (Dave Rolsky)

0.62_02 Fri, December 5, 2008
    * Moose::Meta::Role::Application::ToClass
      - When a class does not provide all of a role's required
        methods, the error thrown now mentions all of the missing
        methods, as opposed to just the first one found. Requested by
        Curtis Poe (RT #41119). (Dave Rolsky)

    * Moose::Meta::Method::Constructor
      - Moose will no longer inline a constructor for your class
        unless it inherits its constructor from Moose::Object, and
        will warn when it doesn't inline. If you want to force
        inlining anyway, pass "replace_constructor => 1" to
        make_immutable. Addresses RT #40968, reported by Jon
        Swartz. (Dave Rolsky)
      - The quoting of default values could be broken if the default
        contained a single quote ('). Now we use quotemeta to escape
        anything potentially dangerous in the defaults. (Dave Rolsky)

0.62_01 Wed, December 3, 2008
    * Moose::Object
      - use the method->execute API for BUILDALL
        and DEMOLISHALL (Sartak)

    * Moose::Util::TypeConstraints
      - We now make all the type constraint meta classes immutable
        before creating the default types provided by Moose. This
        should make loading Moose a little faster. (Dave Rolsky)

0.62 Wed November 26, 2008
    * Moose::Meta::Role::Application::ToClass
      Moose::Meta::Role::Application::ToRole
      - fixed issues where excluding and aliasing the
        same methods for a single role did not work
        right (worked just fine with multiple
        roles) (stevan)
        - added test for this (stevan)

    * Moose::Meta::Role::Application::RoleSummation
      - fixed the error message when trying to compose
        a role with a role it excludes (Sartak)

    * Moose::Exporter
      - Catch another case where recursion caused the value
        of $CALLER to be stamped on (t0m)
        - added test for this (t0m)

    * Moose
      - Remove the make_immutable keyword, which has been
        deprecated since April. It breaks metaclasses that
        use Moose without no Moose (Sartak)

    * Moose::Meta::Attribute
      - Removing an attribute from a class now also removes delegation
        (handles) methods installed for that attribute (t0m)
        - added test for this (t0m)

    * Moose::Meta::Method::Constructor
      - An attribute with a default that looked like a number (but was
        really a string) would accidentally be treated as a number
        when the constructor was made immutable (perigrin)
        - added test for this (perigrin)

    * Moose::Meta::Role
      - create method for constructing a role
        dynamically (Sartak)
        - added test for this (Sartak)
      - anonymous roles! (Sartak)
        - added test for this (Sartak)

    * Moose::Role
      - more consistent error messages (Sartak)

    * Moose::Cookbook::Roles::Recipe1
      - attempt to explain why a role that just requires
        methods is useful (Sartak)

0.61 Fri November 7, 2008
    * Moose::Meta::Attribute
      - When passing a role to handles, it will be loaded if necessary
        (perigrin)

    * Moose::Meta::Class
      - Method objects returned by get_method (and other methods)
        Could end up being returned without an associated_metaclass
        attribute. Removing get_method_map, which is provided by
        Class::MOP::Class, fixed this. The Moose version did nothing
        different from its parent except introduce a bug. (Dave Rolsky)
        - added tests for this (jdv79)

    * Various
      - Added a $VERSION to all .pm files which didn't have one. Fixes
        RT #40049, reported by Adam Kennedy. (Dave Rolsky)

    * Moose::Cookbook::Basics::Recipe4
    * Moose::Cookbook::Basics::Recipe6
      - These files had spaces on the first line of the SYNOPSIS, as
        opposed to a totally empty line. According to RT #40432, this
        confuses POD parsers. (Dave Rolsky)

0.60 Fri October 24, 2008
    * Moose::Exporter
      - Passing "-traits" when loading Moose caused the Moose.pm
        exports to be broken. Reported by t0m. (Dave Rolsky)
        - Tests for this bug. (t0m)

    * Moose::Util
      - Change resolve_metaclass alias to use the new
        load_first_existing_class function. This makes it a lot
        simpler, and also around 5 times faster. (t0m)
      - Add caching to resolve_metaclass_alias, which gives an order
        of magnitude speedup to things which repeatedly call the
        Moose::Meta::Attribute->does method, notably MooseX::Storage
        (t0m)

    * Moose::Util::TypeConstraint
      - Put back the changes for parameterized constraints that
        shouldn't have been removed in 0.59. We still cannot parse
        them, but MooseX modules can create them in some other
        way. See the 0.58 changes for more details. (jnapiorkowski)
      - Changed the way subtypes are created so that the job is
        delegated to a type constraint parent. This clears up some
        hardcoded checking and should allow correct subtypes of
        Moose::Meta::Type::Constraint. Don't rely on this new API too
        much (create_child_type) because it may go away in the
        future. (jnapiorkowski)

    * Moose::Meta::TypeConstraint::Union
      - Type constraint names are sorted as strings, not numbers.
        (jnapiorkowski)

    * Moose::Meta::TypeConstraint::Parameterizable
      - New parameterize method. This can be used as a factory method
        to make a new type constraint with a given parameterized
        type. (jnapiorkowski)
        - added tests (jnapiorkowski)

0.59 Tue October 14, 2008
    * Moose
      - Add abridged documentation for builder/default/initializer/
        predicate, and link to more details sections in
        Class::MOP::Attribute. (t0m)

    * Moose::Util::TypeConstraints
      - removed prototypes from all but the &-based stuff (mst)

    * Moose::Util::TypeConstraints
      - Creating a anonymous subtype with both a constraint and a
        message failed with a very unhelpful error, but should just
        work. Reported by t0m. (Dave Rolsky)

    * Tests
      - Some tests that used Test::Warn if it was available failed
        with older versions of Test::Warn. Reported by Fayland. (Dave
        Rolsky)
      - Test firing behavior of triggers in relation to builder/default/
        lazy_build. (t0m)
      - Test behavior of equals/is_a_type_of/is_a_subtype_of for all
        kinds of supported type. (t0m)

    * Moose::Meta::Class
      - In create(), do not pass "roles" option to the superclass
        - added related test that creates an anon metaclass with
          a required attribute

    * Moose::Meta::TypeConstraint::Class
    * Moose::Meta::TypeConstraint::Role
      - Unify behavior of equals/is_a_type_of/is_a_subtype_of with
        other types (as per change in 0.55_02). (t0m)

    * Moose::Meta::TypeConstraint::Registry
      - Fix warning when dealing with unknown type names (t0m)

    * Moose::Util::TypeConstraints
      - Reverted changes from 0.58 related to handle parameterized
        types. This caused random failures on BSD and Win32 systems,
        apparently related to the regex engine. This means that Moose
        can no longer parse structured type constraints like
        ArrayRef[Int,Int] or HashRef[name=>Str]. This will be
        supported in a slightly different way via MooseX::Types some
        time in the future. (Dave Rolsky)

0.58 Sat September 20, 2008
    !! This release has an incompatible change regarding !!
    !! how roles add methods to a class !!

    * Roles and role application
      ! Roles now add methods by calling add_method, not
        alias_method. They make sure to always provide a method
        object, which will be cloned internally. This means that it is
        now possible to track the source of a method provided by a
        role, and even follow its history through intermediate roles.

        This means that methods added by a role now show up when
        looking at a class's method list/map. (Dave Rolsky)

    * Makefile.PL
      - From this release on, we'll try to maintain a list of
        conflicting modules, and warn you if you have one
        installed. For example, this release conflicts with ...
        - MooseX::Singleton        <= 0.11
        - MooseX::Params::Validate <= 0.05
        - Fey::ORM                 <= 0.10

        In general, we try to not break backwards compatibility for
        most Moose users, but MooseX modules and other code which
        extends Moose's metaclasses is often affected by very small
        changes in the Moose internals.

    * Moose::Meta::Method::Delegation
    * Moose::Meta::Attribute
      - Delegation methods now have their own method class. (Dave
        Rolsky)

    * Moose::Meta::TypeConstraint::Parameterizable
      - Added a new method 'parameterize' which is basically a factory
        for the containing constraint. This makes it easier to create
        new types of parameterized constraints. (jnapiorkowski)

    * Moose::Meta::TypeConstraint::Union
      - Changed the way Union types canonicalize their names to follow
        the normalized TC naming rules, which means we strip all
        whitespace. (jnapiorkowski)

    * Moose::Util::TypeConstraints
      - Parameter and Union args are now sorted, this makes Int|Str
        the same constraint as Str|Int. (jnapiorkowski)
      - Changes to the way Union types are parsed to more correctly
        stringify their names. (jnapiorkowski)
      - When creating a parameterized type, we now use the new
        parameterize method. (jnapiorkowski)
      - Incoming type constraint strings are now normalized to remove
        all whitespace differences. (jnapiorkowski)
      - Changed the way we parse type constraint strings so that we now
        match TC[Int,Int,...] and TC[name=>Str] as parameterized type
        constraints. This lays the foundation for more flexible type
        constraint implementations.

    * Tests and docs for all the above. (jnapiorkowski)

    * Moose::Exporter
    * Moose
      - Moose::Exporter will no longer remove a subroutine that the
        exporting package re-exports. Moose re-exports the
        Carp::confess function, among others. The reasoning is that we
        cannot know whether you have also explicitly imported those
        functions for your own use, so we err on the safe side and
        always keep them. (Dave Rolsky)
        - added tests for this (rafl)

    * Moose::Meta::Class
      - Changes to how we fix metaclass compatibility that are much
        too complicated to go into. The summary is that Moose is much
        less likely to complain about metaclass incompatibility
        now. In particular, if two metaclasses differ because
        Moose::Util::MetaRole was used on the two corresponding
        classes, then the difference in roles is reconciled for the
        subclass's metaclass. (Dave Rolsky)
      - Squashed an warning in _process_attribute (thepler)

    * Moose::Meta::Role
      - throw exceptions (sooner) for invalid attribute names (thepler)
        - added tests for this (thepler)

    * Moose::Util::MetaRole
      - If you explicitly set a constructor or destructor class for a
        metaclass object, and then applied roles to the metaclass,
        that explicitly set class would be lost and replaced with the
        default.

    * Moose::Meta::Class
    * Moose::Meta::Attribute
    * Moose::Meta::Method
    * Moose
    * Moose::Object
    * Moose::Error::Default
    * Moose::Error::Croak
    * Moose::Error::Confess
      - All instances of confess() changed to use overridable
        C<throw_error> method. This method ultimately calls a class
        constructor, and you can change the class being called. In
        addition, errors now pass more information than just a string.
        The default C<error_class> behaves like C<Carp::confess>, so
        the behavior is not visibly different for end users.

0.57 Wed September 3, 2008
    * Moose::Intro
      - A new bit of doc intended to introduce folks familiar with
        "standard" Perl 5 OO to Moose concepts. (Dave Rolsky)

    * Moose::Unsweetened
      - Shows examples of two classes, each done first with and then
        without Moose. This makes a nice parallel to
        Moose::Intro. (Dave Rolsky)

    * Moose::Util::TypeConstraints
      - Fixed a bug in find_or_parse_type_constraint so that it
        accepts a Moose::Meta::TypeConstraint object as the parent
        type, not just a name (jnapiorkowski)
        - added tests (jnapiorkowski)

    * Moose::Exporter
      - If Sub::Name was not present, unimporting failed to actually
        remove some sugar subs, causing test failures (Dave Rolsky)

0.56 Mon September 1, 2008
    For those not following the series of dev releases, there are
    several major changes in this release of Moose.
      ! Moose::init_meta should now be called as a method. See the
        docs for details.

      - Major performance improvements by nothingmuch.

      - New modules for extension writers, Moose::Exporter and
        Moose::Util::MetaRole by Dave Rolsky.

      - Lots of doc improvements and additions, especially in the
        cookbook sections.

      - Various bug fixes.

    * Removed all references to the experimental-but-no-longer-needed
      Moose::Meta::Role::Application::ToMetaclassInstance.

    * Require Class::MOP 0.65.

0.55_04 Sat August 30, 2008
    * Moose::Util::MetaRole
    * Moose::Cookbook::Extending::Recipe2
      - This simplifies the application of roles to any meta class, as
        well as the base object class. Reimplemented metaclass traits
        using this module. (Dave Rolsky)

    * Moose::Cookbook::Extending::Recipe1
      - This a new recipe, an overview of various ways to write Moose
        extensions (Dave Rolsky)

    * Moose::Cookbook::Extending::Recipe3
    * Moose::Cookbook::Extending::Recipe4
      - These used to be Extending::Recipe1 and Extending::Recipe2,
        respectively.

0.55_03 Fri August 29, 2008
    * No changes from 0.55_02 except increasing the Class::MOP
      dependency to 0.64_07.

0.55_02 Fri August 29, 2008
    * Makefile.PL and Moose.pm
      - explicitly require Perl 5.8.0+ (Dave Rolsky)

    * Moose::Util::TypeConstraints
      - Fix warnings from find_type_constraint if the type is not
        found (t0m).

    * Moose::Meta::TypeConstraint
      - Predicate methods (equals/is_a_type_of/is_subtype_of) now
        return false if the type you specify cannot be found in the
        type registry, rather than throwing an unhelpful and
        coincidental exception. (t0m).
        - added docs & test for this (t0m)

    * Moose::Meta::TypeConstraint::Registry
      - add_type_constraint now throws an exception if a parameter is
        not supplied (t0m).
        - added docs & test for this (t0m)

    * Moose::Cookbook::FAQ
      - Added a faq entry on the difference between "role" and "trait"
        (t0m)

    * Moose::Meta::Role
      - Fixed a bug that caused role composition to not see a required
        method when that method was provided by another role being
        composed at the same time. (Dave Rolsky)
        - test and bug finding (tokuhirom)

0.55_01 Wed August 20, 2008

    !! Calling Moose::init_meta as a function is now         !!
    !! deprecated. Please see the Moose.pm docs for details. !!

    * Moose::Meta::Method::Constructor
      - Fix inlined constructor so that values produced by default
        or builder methods are coerced as required. (t0m)
        - added test for this (t0m)

    * Moose::Meta::Attribute
      - A lazy attribute with a default or builder did not attempt to
        coerce the default value. The immutable code _did_
        coerce. (t0m)
        - added test for this (t0m)

    * Moose::Exporter
      - This is a new helper module for writing "Moose-alike"
        modules. This should make the lives of MooseX module authors
        much easier. (Dave Rolsky)

    * Moose
    * Moose::Cookbook::Meta::Recipe5
      - Implemented metaclass traits (and wrote a recipe for it):

          use Moose -traits => 'Foo'

        This should make writing small Moose extensions a little
        easier (Dave Rolsky)

    * Moose::Cookbook::Basics::Recipe1
      - Removed any examples of direct hashref access, and applied an
        editorial axe to reduce verbosity. (Dave Rolsky)

    * Moose::Cookbook::Basics::Recipe1
      - Also applied an editorial axe here. (Dave Rolsky)

    * Moose
    * Moose::Cookbook::Extending::Recipe1
    * Moose::Cookbook::Extending::Recipe2
      - Rewrote extending and embedding moose documentation and
        recipes to use Moose::Exporter (Dave Rolsky)

    * Moose
    * Moose::Role
      - These two modules now warn when you load them from the main
        package "main" package, because we will not export sugar to
        main. Previously it just did nothing. (Dave Rolsky)

    * Moose::Role
      - Now provide an init_meta method just like Moose.pm, and you
        can call this to provide an alternate role metaclass. (Dave
        Rolsky and nothingmuch)
      - get_method_map now respects the package cache flag (nothingmuch)

    * Moose::Meta::Role
      - Two new methods - add_method and wrap_method_body
        (nothingmuch)

    * many modules
      - Optimizations including allowing constructors to accept hash
        refs, making many more classes immutable, and making
        constructors immutable. (nothingmuch)

0.55 Sun August 3, 2008
    * Moose::Meta::Attribute
      - breaking down the way 'handles' methods are
        created so that the process can be more easily
        overridden by subclasses (stevan)

    * Moose::Meta::TypeConstraint
      - fixing what is passed into a ->message with
        the type constraints (RT #37569)
        - added tests for this (Charles Alderman)

    * Moose::Util::TypeConstraints
      - fix coerce to accept anon types like subtype can (mst)

    * Moose::Cookbook
      - reorganized the recipes into sections - Basics, Roles, Meta,
        Extending - and wrote abstracts for each section (Dave Rolsky)

    * Moose::Cookbook::Basics::Recipe10
      - A new recipe that demonstrates operator overloading
        in combination with Moose. (bluefeet)

    * Moose::Cookbook::Meta::Recipe1
      - an introduction to what meta is and why you'd want to make
        your own metaclass extensions (Dave Rolsky)

    * Moose::Cookbook::Meta::Recipe4
      - a very simple metaclass example (Dave Rolsky)

    * Moose::Cookbook::Extending::Recipe1
      - how to write a Moose-alike module to use your own object base
        class (Dave Rolsky)

    * Moose::Cookbook::Extending::Recipe2
      - how to write modules with an API just like C<Moose.pm> (Dave
        Rolsky)

    * all documentation
      - Tons of fixes, both syntactical and grammatical (Dave
        Rolsky, Paul Fenwick)

0.54 Thurs. July 3, 2008
    ... this is not my day today ...

    * Moose::Meta::Attribute
      - fixed legal_options_for_inheritance such that
        clone_and_inherit options still works for
        Class::MOP::Attribute objects and therefore
        does not break MooseX::AttributeHelpers
        (stevan)

0.53 Thurs. July 3, 2008
    * Whoops, I guess I should run 'make manifest' before
      actually releasing the module. No actual changes
      in this release, except the fact that it includes
      the changes that I didn't include in the last
      release. (stevan--)

0.52 Thurs. July 3, 2008
    * Moose
      - added "FEATURE REQUESTS" section to the Moose docs
        to properly direct people (stevan) (RT #34333)
      - making 'extends' croak if it is passed a Role since
        this is not ever something you want to do
        (fixed by stevan, found by obra)
        - added tests for this (stevan)

    * Moose::Object
      - adding support for DOES (as in UNIVERSAL::DOES)
        (nothingmuch)
        - added test for this

    * Moose::Meta::Attribute
      - added legal_options_for_inheritance (wreis)
        - added tests for this (wreis)

    * Moose::Cookbook::Snacks::*
      - removed some of the unfinished snacks that should
        not have been released yet. Added some more examples
        to the 'Keywords' snack. (stevan)

    * Moose::Cookbook::Style
      - added general Moose "style guide" of sorts to the
        cookbook (nothingmuch) (RT #34335)

    * t/
      - added more BUILDARGS tests (stevan)

0.51 Thurs. Jun 26, 2008
    * Moose::Role
      - add unimport so "no Moose::Role" actually does
        something (sartak)

    * Moose::Meta::Role::Application::ToRole
      - when RoleA did RoleB, and RoleA aliased a method from RoleB in
        order to provide its own implementation, that method still got
        added to the list of required methods for consumers of
        RoleB. Now an aliased method is only added to the list of
        required methods if the role doing the aliasing does not
        provide its own implementation. See Recipe 11 for an example
        of all this. (Dave Rolsky)
        - added tests for this

    * Moose::Meta::Method::Constructor
      - when a single argument that wasn't a hashref was provided to
        an immutabilized constructor, the error message was very
        unhelpful, as opposed to the non-immutable error. Reported by
        dew. (Dave Rolsky)
        - added test for this (Dave Rolsky)

    * Moose::Meta::Attribute
      - added support for meta_attr->does("ShortAlias") (sartak)
        - added tests for this (sartak)
      - moved the bulk of the `handles` handling to the new
        install_delegation method (Stevan)

    * Moose::Object
      - Added BUILDARGS, a new step in new()

    * Moose::Meta::Role::Application::RoleSummation
      - fix typos no one ever sees (sartak)

    * Moose::Util::TypeConstraints
    * Moose::Meta::TypeConstraint
    * Moose::Meta::TypeCoercion
      - Attempt to work around the ??{ } vs. threads issue
        (not yet fixed)
      - Some null_constraint optimizations

0.50 Thurs. Jun 11, 2008
    - Fixed a version number issue by bumping all modules
      to 0.50.

0.49 Thurs. Jun 11, 2008
    !! This version now approx. 20-25% !!
    !! faster with new Class::MOP 0.59 !!

    * Moose::Meta::Attribute
      - fixed how the is => (ro|rw) works with
        custom defined reader, writer and accessor
        options.
        - added docs for this (TODO).
        - added tests for this (Thanks to Penfold)
      - added the custom attribute alias for regular
        Moose attributes which is "Moose"
      - fix builder and default both being used
        (groditi)

    * Moose
      Moose::Meta::Class
      Moose::Meta::Attribute
      Moose::Meta::Role
      Moose::Meta::Role::Composite
      Moose::Util::TypeConstraints
      - switched usage of reftype to ref because
        it is much faster

    * Moose::Meta::Role
      - changing add_package_symbol to use the new
        HASH ref form

    * Moose::Object
      - fixed how DEMOLISHALL is called so that it
        can be overrided in subclasses (thanks to Sartak)
        - added test for this (thanks to Sartak)

    * Moose::Util::TypeConstraints
      - move the ClassName type check code to
        Class::MOP::is_class_loaded (thanks to Sartak)

    * Moose::Cookbook::Recipe11
      - add tests for this (thanks to tokuhirom)

0.48 Thurs. May 29, 2008
    (early morning release engineering)--

    - fixing the version in Moose::Meta::Method::Destructor
      which was causing the indexer to choke

0.47 Thurs. May 29, 2008
    (late night release engineering)--

    - fixing the version is META.yml, no functional
      changes in this release

0.46 Wed. May 28, 2008
    !! This version now approx. 20-25% !!
    !! faster with new Class::MOP 0.57 !!

    * Moose::Meta::Class
      - some optimizations of the &initialize method
        since it is called so often by &meta

    * Moose::Meta::Class
      Moose::Meta::Role
      - now use the get_all_package_symbols from the
        updated Class::MOP, test suite is now 10 seconds
        faster

    * Moose::Meta::Method::Destructor
      - is_needed can now also be called as a class
        method for immutablization to check if the
        destructor object even needs to be created
        at all

    * Moose::Meta::Method::Destructor
      Moose::Meta::Method::Constructor
      - added more descriptive error message to help
        keep people from wasting time tracking an error
        that is easily fixed by upgrading.

0.45 Saturday, May 24, 2008
    * Moose
      - Because of work in Class::MOP 0.57, all
        XS based functionality is now optional
        and a Pure Perl version is supplied
        - the CLASS_MOP_NO_XS environment variable
          can now be used to force non-XS versions
          to always be used
        - several of the packages have been tweaked
          to take care of this, mostly we added
          support for the package_name and name
          variables in all the Method metaclasses
      - before/around/after method modifiers now
        support regexp matching of names
        (thanks to Takatoshi Kitano)
        - tests added for this
        - NOTE: this only works for classes, it
          is currently not supported in roles,
          but, ... patches welcome
      - All usage of Carp::confess have been replaced
        by Carp::croak in the "keyword" functions since
        the stack trace is usually not helpful

    * Moose::Role
      - All usage of Carp::confess have been replaced
        by Carp::croak in the "keyword" functions since
        the stack trace is usually not helpful
      - The 'has' keyword for roles now accepts the
        same array ref form that Moose.pm does
        (has [qw/foo bar/] => (is => 'rw', ...))
        - added test for this

    * Moose::Meta::Attribute
      - trigger on a ro-attribute is no longer an
        error, as it's useful to trigger off of the
        constructor

    * Moose::Meta::Class
      - added same 'add_package_symbol' fix as in
        Class::MOP 0.57

    * Moose::Util
      - does_role now handles non-Moose classes
        more gracefully
        - added tests for this
      - added the 'add_method_modifier' function
        (thanks to Takatoshi Kitano)

    * Moose::Util::TypeConstraints
      - subtypes of parameterizable types now are
        themselves parameterizable types

    * Moose::Meta::Method::Constructor
      - fixed bug where trigger was not being
        called by the inlined immutable
        constructors
        - added test for this (thanks to Caelum)

    * Moose::Meta::Role::Application::ToInstance
      - now uses the metaclass of the instance
        (if possible) to create the anon-class
        (thanks Jonathan Rockway)

    * Moose::Cookbook::Recipe22
      - added the meta-attribute trait recipe
        (thanks to Sartak)

    * t/
      - fixed hash-ordering test bug that was
        causing occasional cpantester failures
      - renamed the t/000_recipe/*.t tests to be
        more descriptive (thanks to Sartak)

0.44 Sat. May 10, 2008
    * Moose
      - made make_immutable warning cluck to
        show where the error is (thanks mst)

    * Moose::Object
      - BUILDALL and DEMOLISHALL now call
        ->body when looping through the
        methods, to avoid the overloaded
        method call.
      - fixed issue where DEMOLISHALL was
        eating the $@ values, and so not
        working correctly, it still kind of
        eats them, but so does vanilla perl
        - added tests for this

    * Moose::Cookbook::Recipe7
      - added new recipe for immutable
        functionality (thanks Dave Rolsky)

    * Moose::Cookbook::Recipe9
      - added new recipe for builder and
        lazy_build (thanks Dave Rolsky)

    * Moose::Cookbook::Recipe11
      - added new recipe for method aliasing
        and exclusion with Roles (thanks Dave Rolsky)

    * t/
      - fixed Win32 test failure (thanks spicyjack)

    ~ removed Build.PL and Module::Build compat
      since Module::Install has done that.

0.43 Wed. April, 30, 2008
    * NOTE TO SELF:
        drink more coffee before
        doing release engineering

    - whoops, forgot to do the smolder tests,
      and we broke some of the custom meta-attr
      modules. This fixes that.

0.42 Mon. April 28, 2008
    - some bad tests slipped by, nothing else
      changed in this release (cpantesters++)

    - upped the Class::MOP dependency to 0.55
      since we have tests which need the C3
      support

0.41 Mon. April 28, 2008
    ~~ numerous documentation updates ~~

    - Changed all usage of die to Carp::croak for better
      error reporting (initial patch by Tod Hagan)

    ** IMPORTANT NOTE **
    - the make_immutable keyword is now deprecated, don't
      use it in any new code and please fix your old code
      as well. There will be 2 releases, and then it will
      be removed.

    * Moose
      Moose::Role
      Moose::Meta::Class
      - refactored the way inner and super work to avoid
        any method/@ISA cache penalty (nothingmuch)

    * Moose::Meta::Class
      - fixing &new_object to make sure trigger gets the
        coerced value (spotted by Charles Alderman on the
        mailing list)
        - added test for this

    * Moose::Meta::Method::Constructor
      - immutable classes which had non-lazy attributes were calling
        the default generating sub twice in the constructor. (bug
        found by Jesse Luehrs, fixed by Dave Rolsky)
        - added tests for this (Dave Rolsky)
      - fix typo in initialize_body method (nothingmuch)

    * Moose::Meta::Method::Destructor
      - fix typo in initialize_body method (nothingmuch)

    * Moose::Meta::Method::Overriden
      Moose::Meta::Method::Augmented
      - moved the logic for these into their own
        classes (nothingmuch)

    * Moose::Meta::Attribute
      - inherited attributes may now be extended without
        restriction on the type ('isa', 'does') (Sartak)
        - added tests for this (Sartak)
      - when an attribute property is malformed (such as lazy without
        a default), give the name of the attribute in the error
        message (Sartak)
      - added the &applied_traits and &has_applied_traits methods
        to allow introspection of traits
        - added tests for this
      - moved 'trait' and 'metaclass' argument handling to here from
        Moose::Meta::Class
      - clone_and_inherit_options now handles 'trait' and 'metaclass' (has
        '+foo' syntax) (nothingmuch)
        - added tests for this (t0m)

    * Moose::Object
      - localize $@ inside DEMOLISHALL to avoid it
        eating $@ (found by Ernesto)
        - added test for this (thanks to Ernesto)

    * Moose::Util::TypeConstraints
      - &find_type_constraint now DWIMs when given an
        type constraint object or name (nothingmuch)
      - &find_or_create_type_constraint superseded with a number of more
        specific functions:
        - find_or_create_{isa,does}_type_constraint
        - find_or_parse_type_constraint

    * Moose::Meta::TypeConstraint
      Moose::Meta::TypeConstraint::Class
      Moose::Meta::TypeConstraint::Role
      Moose::Meta::TypeConstraint::Enum
      Moose::Meta::TypeConstraint::Union
      Moose::Meta::TypeConstraint::Parameterized
        - added the &equals method for comparing two type
          constraints (nothingmuch)
          - added tests for this (nothingmuch)

    * Moose::Meta::TypeConstraint
      - add the &parents method, which is just an alias to &parent.
        Useful for polymorphism with TC::{Class,Role,Union} (nothingmuch)

    * Moose::Meta::TypeConstraint::Class
      - added the class attribute for introspection purposes
        (nothingmuch)
        - added tests for this

    * Moose::Meta::TypeConstraint::Enum
      Moose::Meta::TypeConstraint::Role
      - broke these out into their own classes (nothingmuch)

    * Moose::Cookbook::Recipe*
      - fixed references to test file locations in the POD
        and updated up some text for new Moose features
        (Sartak)

    * Moose::Util
      - Added &resolve_metaclass_alias, a helper function for finding an actual
        class for a short name (e.g. in the traits list)

0.40 Fri. March 14, 2008
    - I hate Pod::Coverage

0.39 Fri. March 14, 2008
    * Moose
      - documenting the use of '+name' with attributes
        that come from recently composed roles. It makes
        sense, people are using it, and so why not just
        officially support it.
      - fixing the 'extends' keyword so that it will not
        trigger Ovid's bug (http://use.perl.org/~Ovid/journal/35763)

    * oose
      - added the perl -Moose=+Class::Name feature to allow
        monkeypatching of classes in one liners

    * Moose::Util
      - fixing the 'apply_all_roles' keyword so that it will not
        trigger Ovid's bug (http://use.perl.org/~Ovid/journal/35763)

    * Moose::Meta::Class
      - added ->create method which now supports roles (thanks to jrockway)
        - added tests for this
      - added ->create_anon_class which now supports roles and caching of
        the results (thanks to jrockway)
        - added tests for this
      - made ->does_role a little more forgiving when it is
        checking a Class::MOP era metaclasses.

    * Moose::Meta::Role::Application::ToInstance
      - it is now possible to pass extra params to be used when
        a role is applied to an the instance (rebless_params)
        - added tests for this

    * Moose::Util::TypeConstraints
      - class_type now accepts an optional second argument for a
        custom message. POD anotated accordingly (groditi)
        - added tests for this
      - it is now possible to make anon-enums by passing 'enum' an
        ARRAY ref instead of the $name => @values. Everything else
        works as before.
        - added tests for this

    * t/
      - making test for using '+name' on attributes consumed
        from a role, it works and makes sense too.

    * Moose::Meta::Attribute
      - fix handles so that it doesn't return nothing
        when the method cannot be found, not sure why
        it ever did this originally, this means we now
        have slightly better support for AUTOLOADed
        objects
        - added more delegation tests
      - adding ->does method to this so as to better
        support traits and their introspection.
        - added tests for this

    * Moose::Object
      - localizing the Data::Dumper configurations so
        that it does not pollute others (RT #33509)
      - made ->does a little more forgiving when it is
        passed Class::MOP era metaclasses.

0.38 Fri. Feb. 15, 2008
    * Moose::Meta::Attribute
      - fixed initializer to correctly do
        type checking and coercion in the
        callback
        - added tests for this

    * t/
      - fixed some finicky tests (thanks to konobi)

0.37 Thurs. Feb. 14, 2008
    * Moose
      - fixed some details in Moose::init_meta
        and its superclass handling (thanks thepler)
        - added tests for this (thanks thepler)
      - 'has' now dies if you don't pass in name
        value pairs
      - added the 'make_immutable' keyword as a shortcut
        to make_immutable

    * Moose::Meta::Class
      Moose::Meta::Method::Constructor
      Moose::Meta::Attribute
      - making (init_arg => undef) work here too
        (thanks to nothingmuch)

    * Moose::Meta::Attribute
      Moose::Meta::Method::Constructor
      Moose::Meta::Method::Accessor
      - make lazy attributes respect attr initializers (rjbs)
        - added tests for this

    * Moose::Util::TypeConstraints
      Moose::Util::TypeConstraints::OptimizedConstraints
      Moose::Meta::TypeConstraints
      Moose::Meta::Attribute
      Moose::Meta::Method::Constructor
      Moose::Meta::Method::Accessor
      - making type errors use the
        assigned message (thanks to Sartak)
        - added tests for this

    * Moose::Meta::Method::Destructor
      - making sure DESTROY gets inlined properly
        with successive DEMOLISH calls (thanks to manito)

    * Moose::Meta::Attribute
      Moose::Meta::Method::Accessor
      - fixed handling of undef with type constraints
        (thanks to Ernesto)
        - added tests for this

    * Moose::Util
      - added &get_all_init_args and &get_all_attribute_values
        (thanks to Sartak and nothingmuch)

0.36 Sat. Jan. 26, 2008
    * Moose::Role
      Moose::Meta::Attribute
      - role type tests now support when roles are
        applied to non-Moose classes (found by ash)
        - added tests for this (thanks to ash)
      - couple extra tests to boost code coverage

    * Moose::Meta::Method::Constructor
      - improved fix for handling Class::MOP attributes
        - added test for this

    * Moose::Meta::Class
      - handled the add_attribute($attribute_meta_object)
        case correctly
        - added test for this

0.35 Tues. Jan. 22, 2008
    * Moose::Meta::Method::Constructor
      - fix to make sure even Class::MOP attributes
        are handled correctly (Thanks to Dave Rolsky)
        - added test for this (also Dave Rolsky)

    * Moose::Meta::Class
      - improved error message on _apply_all_roles,
        you should now use Moose::Util::apply_all_roles
        and you shouldnt have been using a _ prefixed
        method in the first place ;)

0.34 Mon. Jan. 21, 2008
    ~~~ more misc. doc. fixes ~~~
    ~~ updated copyright dates ~~

    Moose is now a postmodern object system :)
      - (see the POD for details)

    * <<Role System Refactoring>>
    - this release contains a major reworking and
      cleanup of the role system
      - 100% backwards compat.
      - Role application now restructured into seperate
        classes based on type of applicants
      - Role summation (combining of more than one role)
        is much cleaner and anon-classes are no longer
        used in this process
      - new Composite role metaclass
      - runtime application of roles to instances
        is now more efficient and re-uses generated
        classes when applicable

    * <<New Role composition features>>
      - methods can now be excluded from a given role
        during composition
      - methods can now be aliased to another name (and
        still retain the original as well)

    * Moose::Util::TypeConstraints::OptimizedConstraints
      - added this module (see above)

    * Moose::Meta::Class
      - fixed the &_process_attribute method to be called
        by &add_attribute, so that the API is now correct

    * Moose::Meta::Method::Accessor
      - fixed bug when passing a list of values to
        an accessor would get (incorrectly) ignored.
        Thanks to Sartak for finding this ;)
        - added tests for this (Sartak again)

    * Moose::Meta::Method::Accessor
      Moose::Meta::Method::Constructor
      Moose::Meta::Attribute
      Moose::Meta::TypeConstraint
      Moose::Meta::TypeCoercion
      - lots of cleanup of such things as:
        - generated methods
        - type constraint handling
        - error handling/messages
        (thanks to nothingmuch)

    * Moose::Meta::TypeConstraint::Parameterizable
      - added this module to support the refactor
        in Moose::Meta::TypeConstraint::Parameterized

    * Moose::Meta::TypeConstraint::Parameterized
      - refactored how these types are handled so they
        are more generic and not confined to ArrayRef
        and HashRef only

    * t/
      - shortened some file names for better VMS support (RT #32381)

0.33 Fri. Dec. 14, 2007
    !! Moose now loads 2 x faster !!
    !!  with new Class::MOP 0.49  !!

    ++ new oose.pm module to make command line
       Moose-ness easier (see POD docs for more)

    * Moose::Meta::Class
    * Moose::Meta::Role
      - several tweaks to take advantage of the
        new method map caching in Class::MOP

    * Moose::Meta::TypeConstraint::Parameterized
      - allow subtypes of ArrayRef and HashRef to
        be used as a container (sartak)
        - added tests for this
      - basic support for coercion to ArrayRef and
        HashRef for containers (sartak)
        - added tests for this

    * Moose::Meta::TypeCoercion
      - coercions will now create subtypes as needed
        so you can now add coercions to parameterized
        types without having to explictly define them
        - added tests for this

    * Moose::Meta::Method::Accessor
      - allow subclasses to decide whether we need
        to copy the value into a new variable (sartak)

0.32 Tues. Dec. 4, 2007
    * Moose::Util::TypeConstraints
      - fixing how subtype aliases of unions work
        they should inherit the parent's coercion
        - added tests for this
      - you can now define multiple coercions on
        a single type at different times instead of
        having to do it all in one place
        - added tests for this

    * Moose::Meta::TypeConstraint
      - there is now a default constraint of sub { 1 }
        instead of Moose::Util::TypeConstraints setting
        this for us

    * Moose::Meta::TypeCoercion
    * Moose::Meta::TypeCoercion::Union
      - added the &has_coercion_for_type and
        &add_type_coercions methods to support the
        new features above (although you cannot add
        more type coercions for Union types)

0.31 Mon. Nov. 26, 2007
    * Moose::Meta::Attribute
      - made the +attr syntax handle extending types with
        parameters. So "has '+foo' => (isa => 'ArrayRef[Int]')"
        now works if the original foo is an ArrayRef.
        - added tests for this.
      - delegation now works even if the attribute does not
        have a reader method using the get_read_method_ref
        method from Class::MOP::Attribute.
        - added tests for this
        - added docs for this

    * Moose::Util::TypeConstraints
      - passing no "additional attribute info" to
        &find_or_create_type_constraint will no longer
        attempt to create an __ANON__ type for you,
        instead it will just return undef.
        - added docs for this

0.30 Fri. Nov. 23, 2007
    * Moose::Meta::Method::Constructor
      -builder related bug in inlined constructor. (groditi)

    * Moose::Meta::Method::Accessor
      - genereate unnecessary calls to predicates and refactor
        code generation for runtime speed (groditi)

    * Moose::Util::TypeConstraints
      - fix ClassName constraint to introspect symbol table (mst)
        - added more tests for this (mst)
      - fixed it so that subtype 'Foo' => as 'HashRef[Int]' ...
        with work correctly.
        - added tests for this

    * Moose::Cookbook
      - adding the link to Recipie 11 (written by Sartak)
        - adding test for SYNOPSIS code

    * t/
      - New tests for builder bug. Upon instantiation, if an
        attribute had a builder, no value and was not lazy the
        builder default was not getting run, oops. (groditi)

0.29 Tues. Nov. 13, 2007
    * Moose::Meta::Attribute
      - Fix error message on missing builder method (groditi)

    * Moose::Meta::Method::Accessor
      - Fix error message on missing builder method (groditi)

    * t/
      - Add test to check for the correct error message when
        builder method is missing (groditi)

0.28 Tues. Nov. 13, 2007
    - 0.27 packaged incorrectly (groditi)

0.27 Tues. Nov. 13, 2007
    * Moose::Meta::Attribute
      - Added support for the new builder option (groditi)
      - Added support for lazy_build option (groditi)
      - Changed slot initialization for predicate changes (groditi)

    * Moose::Meta::Method::Accessor
      - Added support for lazy_build option (groditi)
      - Fix inline methods to work with corrected predicate
        behavior (groditi)

    * Moose::Meta::Method::Constructor
      - Added support for lazy_build option (groditi)

    * t/
      - tests for builder and lazy_build (groditi)

    * fixing some misc. bits in the docs that
      got mentioned on CPAN Forum & perlmonks

    * Moose::Meta::Role
      - fixed how required methods are handled
        when they encounter overriden or modified
        methods from a class (thanks to confound).
        - added tests for this

    * Moose::Util::TypeConstraint
      - fixed the type notation parser so that
        the | always creates a union and so is
        no longer a valid type char (thanks to
        konobi, mugwump and #moose for working
        this one out.)
        - added more tests for this

0.26 Thurs. Sept. 27, 2007
    == New Features ==

    * Parameterized Types
      We now support parameterized collection types, such as:
          ArrayRef[Int]    # array or integers
          HashRef[Object]  # a hash with object values
      They can also be nested:
          ArrayRef[HashRef[RegexpRef]] # an array of hashes with regex values
      And work with the type unions as well:
          ArrayRef[Int | Str]  # array of integers of strings

    * Better Framework Extendability
      Moose.pm is now "extendable" such that it is now much
      easier to extend the framework and add your own keywords
      and customizations. See the "EXTENDING AND EMBEDDING MOOSE"
      section of the Moose.pm docs.

    * Moose Snacks!
      In an effort to begin documenting some of the various
      details of Moose as well as some common idioms, we have
      created Moose::Cookbook::Snacks as a place to find
      small (easily digestable) nuggets of Moose code.

    ====
    ~ Several doc updates/cleanup thanks to castaway ~

    - converted build system to use Module::Install instead of
      Module::Build (thanks to jrockway)

    * Moose
      - added all the meta classes to the immutable list and
        set it to inline the accessors
      - fix import to allow Sub::Exporter like { into => }
            and { into_level => } (perigrin)
      - exposed and documented init_meta() to allow better
            embedding and extending of Moose (perigrin)

        * t/
          - complete re-organization of the test suite
          - added some new tests as well
          - finally re-enabled the Moose::POOP test since
            the new version of DBM::Deep now works again
            (thanks rob)

    * Moose::Meta::Class
      - fixed very odd and very nasty recursion bug with
        inner/augment (mst)
        - added tests for this (eilara)

    * Moose::Meta::Attribute
      Moose::Meta::Method::Constructor
      Moose::Meta::Method::Accessor
      - fixed issue with overload::Overloaded getting called
        on non-blessed items. (RT #29269)
        - added tests for this

    * Moose::Meta::Method::Accessor
      - fixed issue with generated accessor code making
        assumptions about hash based classes (thanks to dexter)

    * Moose::Coookbook::Snacks
      - these are bits of documentation, not quite as big as
        Recipes but which have no clear place in the module docs.
        So they are Snacks! (horray for castaway++)

    * Moose::Cookbook::Recipe4
      - updated it to use the new ArrayRef[MyType] construct
        - updated the accompanying test as well

    +++ Major Refactor of the Type Constraint system +++
    +++       with new features added as well        +++

    * Moose::Util::TypeConstraint
      - no longer uses package variable to keep track of
        the type constraints, now uses the an instance of
        Moose::Meta::TypeConstraint::Registry to do it
      - added more sophisticated type notation parsing
        (thanks to mugwump)
        - added tests for this

    * Moose::Meta::TypeConstraint
      - some minor adjustments to make subclassing easier
      - added the package_defined_in attribute so that we
        can track where the type constraints are created

    * Moose::Meta::TypeConstraint::Union
      - this is now been refactored to be a subclass of
        Moose::Meta::TypeConstraint

    * Moose::Meta::TypeCoercion::Union
      - this has been added to service the newly refactored
        Moose::Meta::TypeConstraint::Union and is itself
        a subclass of Moose::Meta::TypeCoercion

    * Moose::Meta::TypeConstraint::Parameterized
      - added this module (taken from MooseX::AttributeHelpers)
        to help construct nested collection types
        - added tests for this

    * Moose::Meta::TypeConstraint::Registry
      - added this class to keep track of type constraints

0.25 Mon. Aug. 13, 2007
    * Moose
      - Documentation update to reference Moose::Util::TypeConstraints
        under 'isa' in 'has' for how to define a new type
        (thanks to shlomif).

    * Moose::Meta::Attribute
      - required attributes now will no longer accept undef
        from the constructor, even if there is a default and lazy
        - added tests for this
      - default subroutines must return a value which passes the
        type constraint
        - added tests for this

    * Moose::Meta::Attribute
    * Moose::Meta::Method::Constructor
    * Moose::Meta::Method::Accessor
      - type-constraint tests now handle overloaded objects correctly
        in the error message
        - added tests for this (thanks to EvanCarroll)

    * Moose::Meta::TypeConstraint::Union
      - added (has_)hand_optimized_constraint to this class so that
        it behaves as the regular Moose::Meta::TypeConstraint does.

    * Moose::Meta::Role
      - large refactoring of this code
      - added several more tests
        - tests for subtle conflict resolition issues
          added, but not currently running
          (thanks to kolibre)

    * Moose::Cookbook::Recipe7
      - added new recipe for augment/inner functionality
        (still in progress)
        - added test for this

    * Moose::Spec::Role
      - a formal definition of roles (still in progress)

    * Moose::Util
      - utilities for easier working with Moose classes
        - added tests for these

    * Test::Moose
      - This contains Moose specific test functions
        - added tests for these

0.24 Tues. July 3, 2007
    ~ Some doc updates/cleanup ~

    * Moose::Meta::Attribute
      - added support for roles to be given as parameters
        to the 'handles' option.
        - added tests and docs for this
      - the has '+foo' attribute form now accepts changes to
        the lazy option, and the addition of a handles option
        (but not changing the handles option)
        - added tests and docs for this

    * Moose::Meta::Role
      - required methods are now fetched using find_method_by_name
        so that required methods can come from superclasses
        - adjusted tests for this

0.23 Mon. June 18, 2007
    * Moose::Meta::Method::Constructor
      - fix inlined constructor for hierarchy with multiple BUILD methods (mst)
    * Moose::Meta::Class
      - Modify make_immutable to work with the new Class::MOP immutable
        mechanism + POD + very basic test (groditi)
    * Moose::Meta::Attribute
      - Fix handles to use goto() so that caller() comes out properly on
        the other side (perigrin)

0.22 Thurs. May 31, 2007
    * Moose::Util::TypeConstraints
      - fix for prototype undeclared issue when Moose::Util::TypeConstraints
        loaded before consumers (e.g. Moose::Meta::Attribute) by predeclaring
        prototypes for functions
      - added the ClassName type constraint, this checks for strings
        which will respond true to ->isa(UNIVERSAL).
        - added tests and docs for this
      - subtyping just in name now works correctly by making the
        default for where be { 1 }
        - added test for this

    * Moose::Meta::Method::Accessor
      - coerce and lazy now work together correctly, thanks to
        merlyn for finding this bug
        - tests added for this
      - fix reader presedence bug in Moose::Meta::Attribute + tests

    * Moose::Object
      - Foo->new(undef) now gets ignored, it is assumed you meant to pass
        a HASH-ref and missed. This produces better error messages then
        having it die cause undef is not a HASH.
        - added tests for this

0.21 Thursday, May 2nd, 2007
    * Moose
      - added SUPER_SLOT and INNER_SLOT class hashes to support unimport
      - modified unimport to remove super and inner along with the rest
        - altered unimport tests to handle this

    * Moose::Role
      - altered super export to populate SUPER_SLOT

    * Moose::Meta::Class
      - altered augment and override modifier application to use *_SLOT
        - modified tests for these to unimport one test class each to test

    * Moose::Meta::Role
      - fixed issue where custom attribute metaclasses
        where not handled correctly in roles
        - added tests for this

    * Moose::Meta::Class
      - fixed issue where extending metaclasses with
        roles would blow up. Thanks to Aankhen`` for
        finding this insidious error, and it's solution.

    ~~ lots of spelling and grammer fixes in the docs,
       many many thanks to rlb3 and Aankhen for these :)

0.20 Friday, April 6th, 2007
    >> I messed up the SKIP logic in one test
       so this release is just to fix that.

    * Moose
      - 'has' now also accepts an ARRAY ref
        to create multiple attrs (see docs)
        (thanks to konobi for this)
         - added tests and docs

0.19 Thurs. April 5th, 2007
    ~~ More documentation updates ~~

    * Moose::Util::TypeConstraints
      - 'type' now supports messages as well
        thanks to phaylon for finding this
        - added tests for this
      - added &list_all_type_constraints and
        &list_all_builtin_type_constraints
        functions to facilitate introspection.

    * Moose::Meta::Attribute
      - fixed regexp 'handles' declarations
        to build the list of delegated methods
        correctly (and not override important
        things like &new) thanks to ashleyb
        for finding this
        - added tests and docs for this
      - added the 'documentation' attributes
        so that you can actually document your
        attributes and inspect them through the
        meta-object.
        - added tests and docs for this

    * Moose::Meta::Class
      - when loading custom attribute metaclasses
        it will first look in for the class in the
        Moose::Meta::Attribute::Custom::$name, and
        then default to just loading $name.
        - added tests and docs for this

    * Moose::Meta::TypeConstraint
      - type constraints now stringify to their names.
        - added test for this

    * misc.
      - added tests to assure we work with Module::Refresh
      - added stricter test skip logic in the Moose POOP
        test, ask Rob Kinyon why.
        - *cough* DBM::Deep 1.0 backwards compatibility sucks *cough* ;)

0.18 Sat. March 10, 2007
    ~~ Many, many documentation updates ~~

    * misc.
      - We now use Class::MOP::load_class to
        load all classes.
      - added tests to show types and subtypes
        working with Declare::Constraints::Simple
        and Test::Deep as constraint engines.

0.18_001
    !! You must have Class::MOP 0.37_001  !!
    !! for this developer release to work !!

    This release was primarily adding the immutable
    feature to Moose. An immutable class is one which
    you promise not to alter. When you set the class
    as immutable it will perform various bits of
    memoization and inline certain part of the code
    (constructors, destructors and accessors). This
    minimizes (and in some cases totally eliminates)
    one of Moose's biggest performance hits. This
    feature is not on by default, and is 100% optional.
    It has several configurable bits as well, so you
    can pick and choose to your specific needs.

    The changes involved in this were fairly wide and
    highly specific, but 100% backwards compatible, so
    I am not going to enumerate them here. If you are
    truely interested in what was changed, please do
    a diff :)

0.17 Tues. Nov. 14, 2006
    * Moose::Meta::Method::Accessor
      - bugfix for read-only accessors which
        are have a type constraint and lazy.
        Thanks to chansen for finding it.

0.16 Tues. Nov. 14, 2006
    ++ NOTE ++
    There are some speed improvements in this release,
    but they are only the begining, so stay tuned.

    * Moose::Object
      - BUILDALL and DEMOLISHALL no longer get
        called unless they actually need to be.
        This gave us a signifigant speed boost
        for the cases when there is no BUILD or
        DEMOLISH method present.

    * Moose::Util::TypeConstraints
    * Moose::Meta::TypeConstraint
      - added an 'optimize_as' option to the
        type constraint, which allows for a
        hand optimized version of the type
        constraint to be used when possible.
      - Any internally created type constraints
        now provide an optimized version as well.

0.15 Sun. Nov. 5, 2006
    ++ NOTE ++
    This version of Moose *must* have Class::MOP 0.36 in order
    to work correctly. A number of small internal tweaks have
    been made in order to be compatible with that release.

    * Moose::Util::TypeConstraints
      - added &unimport so that you can clean out
        your class namespace of these exported
        keywords

    * Moose::Meta::Class
      - fixed minor issue which occasionally
        comes up during global destruction
        (thanks omega)
      - moved Moose::Meta::Method::Overriden into
        its own file.

    * Moose::Meta::Role
      - moved Moose::Meta::Role::Method into
        its own file.

    * Moose::Meta::Attribute
      - changed how we do type checks so that
        we reduce the overall cost, but still
        retain correctness.
       *** API CHANGE ***
      - moved accessor generation methods to
        Moose::Meta::Method::Accessor to
        conform to the API changes from
        Class::MOP 0.36

    * Moose::Meta::TypeConstraint
      - changed how constraints are compiled
        so that we do less recursion and more
        iteration. This makes the type check
        faster :)
      - moved Moose::Meta::TypeConstraint::Union
        into its own file

    * Moose::Meta::Method::Accessor
      - created this from methods formerly found in
        Moose::Meta::Attribute

    * Moose::Meta::Role::Method
      - moved this from Moose::Meta::Role

    * Moose::Meta::Method::Overriden
      - moved this from Moose::Meta::Class

    * Moose::Meta::TypeConstraint::Union
      - moved this from Moose::Meta::TypeConstraint

0.14 Mon. Oct. 9, 2006

    * Moose::Meta::Attribute
      - fixed lazy attributes which were not getting
        checked with the type constraint (thanks ashley)
        - added tests for this
      - removed the over-enthusiastic DWIMery of the
        automatic ArrayRef and HashRef defaults, it
        broke predicates in an ugly way.
        - removed tests for this

0.13 Sat. Sept. 30, 2006
    ++ NOTE ++
    This version of Moose *must* have Class::MOP 0.35 in order
    to work correctly. A number of small internal tweaks have
    been made in order to be compatible with that release.

    * Moose
      - Removed the use of UNIVERSAL::require to be a better
        symbol table citizen and remove a dependency
        (thanks Adam Kennedy)

      **~~ removed experimental & undocumented feature ~~**
      - commented out the 'method' and 'self' keywords, see the
        comments for more info.

    * Moose::Cookbook
      - added a FAQ and WTF files to document frequently
        asked questions and common problems

    * Moose::Util::TypeConstraints
      - added GlobRef and FileHandle type constraint
        - added tests for this

    * Moose::Meta::Attribute
      - if your attribute 'isa' ArrayRef of HashRef, and you have
        not explicitly set a default, then make the default DWIM.
        This will also work for subtypes of ArrayRef and HashRef
        as well.
      - you can now auto-deref subtypes of ArrayRef or HashRef too.
        - new test added for this (thanks to ashley)

    * Moose::Meta::Role
      - added basic support for runtime role composition
        but this is still *highly experimental*, so feedback
        is much appreciated :)
        - added tests for this

    * Moose::Meta::TypeConstraint
      - the type constraint now handles the coercion process
        through delegation, this is to support the coercion
        of unions

    * Moose::Meta::TypeConstraint::Union
      - it is now possible for coercions to be performed
        on a type union
        - added tests for this (thanks to konobi)

    * Moose::Meta::TypeCoercion
      - properly capturing error when type constraint
        is not found

    * Build.PL
      - Scalar::Util 1.18 is bad on Win32, so temporarily
        only require version 1.17 for Win32 and cygwin.
        (thanks Adam Kennedy)

0.12 Sat. Sept. 1, 2006
    * Moose::Cookbook
      - Recipe5 (subtypes & coercion) has been written

    * Moose
      - fixed "bad meta" error message to be more descriptive
      - fixed &unimport to not remove the &inner and &super
        keywords because we need to localize them.
      - fixed number of spelling/grammer issues, thanks Theory :)

      **~~ experimental & undocumented feature ~~**
      - added the method and self keywords, they are basically
        just sugar, and they may not stay around.

    * Moose::Object
      - added &dump method to easily Data::Dumper
        an object

    * Moose::Meta::TypeConstraint
      - added the &is_a_type_of method to check both the current
        and the subtype of a method (similar to &isa with classes)

    * Moose::Meta::Role
      - this is now a subclass of Class::MOP::Module, and no longer
        creates the _role_meta ugliness of before.
        - fixed tests to reflect this change

0.11 Wed. July 12, 2006
    * Moose
      - added an &unimport method to remove all the keywords
        that Moose will import, simply add 'no Moose' to the
        bottom of your class file.

    * t/
      - fixed some test failures caused by a forgotten test
        dependency.

0.10 Thurs. July 6, 2006
    * Moose
      - improved error message when loading modules so
        it is less confusing when you load a role.
      - added &calculate_all_roles method to
        Moose::Meta::Class and Moose::Meta::Role

    NOTE:
    This module has been tested against Class::MOP 0.30
    but it does not yet utilize the optimizations
    it makes available. Stay tuned for that ;)

0.09_03 Fri. June 23, 2006
    ++ DEVELOPER RELEASE ++
    * Moose
      - 'use strict' and 'use warnings' are no longer
         needed in Moose classes, Moose itself will
         turn them on for you.
         - added tests for this
      - moved code from exported subs to private methods
        in Moose::Meta::Class

    * Moose::Role
      - as with Moose, strict and warnings are
        automatically turned on for you.
         - added tests for this

    * Moose::Meta::Role
      - now handles an edge case for override errors
        - added tests for this
      - added some more edge case tests

0.09_02 Tues. May 16, 2006
    ++ DEVELOPER RELEASE ++
    * Moose
      - added prototypes to the exported subs
      - updated docs

    * Moose::Role
      - added prototypes to the exported subs
      - updated docs

    * Moose::Util::TypeConstraints
      - cleaned up prototypes for the subs
      - updated docs

0.09_01 Fri. May 12, 2006
    ++ DEVELOPER RELEASE ++
      - This release works in combination with
        Class::MOP 0.29_01, it is a developer
        release because it uses the a new
        instance sub-protocol and a fairly
        complete Role implementation. It has
        not yet been optimized, so it slower
        the the previous CPAN version. This
        release also lacks good updated docs,
        the official release will have updated docs.

    * Moose
      - refactored the keyword exports
        - 'with' now checks Role validaity and
          accepts more than one Role at a time
        - 'extends' makes metaclass adjustments as
           needed to ensure metaclass compatibility

    * Moose::Role
      - refactored the keyword exports
        - 'with' now checks Role validaity and
          accepts more than one Role at a time

    * Moose::Util::TypeConstraints
      - added the 'enum' keyword for simple
        string enumerations which can be used as
        type constraints
        - see example of usage in t/202_example.t

    * Moose::Object
      - more careful checking of params to new()

    * Moose::Meta::Role
      - much work done on the role composition
        - many new tests for conflict detection
          and composition edge cases
        - not enough documentation, I suggest
          looking at the tests

    * Moose::Meta::Instance
      - added new Instance metaclass to support
        the new Class::MOP instance protocol

    * Moose::Meta::Class
      - some small changes to support the new
        instance protocol
      - some small additions to support Roles

    * Moose::Meta::Attribute
      - some improvements to the accessor generation code
        by nothingmuch
      - some small changes to support the new
        instance protocol
      - (still somewhat) experimental delegation support
        with the 'handles' option
        - added several tests for this
        - no docs for this yet

0.05 Thurs. April 27, 2006
    * Moose
      - keywords are now exported with Sub::Exporter
        thanks to chansen for this commit
      - has keyword now takes a 'metaclass' option
        to support custom attribute meta-classes
        on a per-attribute basis
        - added tests for this
      - the 'has' keyword not accepts inherited slot
        specifications (has '+foo'). This is still an
        experimental feature and probably not finished
        see t/038_attribute_inherited_slot_specs.t for
        more details, or ask about it on #moose
        - added tests for this

    * Moose::Role
      - keywords are now exported with Sub::Exporter

    * Moose::Utils::TypeConstraints
      - reorganized the type constraint hierarchy, thanks
        to nothingmuch and chansen for his help and advice
        on this
        - added some tests for this
      - keywords are now exported with Sub::Exporter
        thanks to chansen for this commit

    * Moose::Meta::Class
      - due to changes in Class::MOP, we had to change
        construct_instance (for the better)

    * Moose::Meta::Attribute
      - due to changes in Class::MOP, we had to add the
        initialize_instance_slot method (it's a good thing)

    * Moose::Meta::TypeConstraint
      - added type constraint unions
        - added tests for this
      - added the is_subtype_of predicate method
        - added tests for this

0.04 Sun. April 16th, 2006
    * Moose::Role
      - Roles can now consume other roles
        - added tests for this
      - Roles can specify required methods now with
        the requires() keyword
        - added tests for this

    * Moose::Meta::Role
      - ripped out much of it's guts ,.. much cleaner now
      - added required methods and correct handling of
        them in apply() for both classes and roles
        - added tests for this
      - no longer adds a does() method to consuming classes
        it relys on the one in Moose::Object
      - added roles attribute and some methods to support
        roles consuming roles

    * Moose::Meta::Attribute
      - added support for triggers on attributes
        - added tests for this
      - added support for does option on an attribute
        - added tests for this

    * Moose::Meta::Class
      - added support for attribute triggers in the
        object construction
        - added tests for this

    * Moose
      - Moose no longer creates a subtype for your class
        if a subtype of the same name already exists, this
        should DWIM in 99.9999% of all cases

    * Moose::Util::TypeConstraints
      - fixed bug where incorrect subtype conflicts were
        being reported
        - added test for this

    * Moose::Object
      - this class can now be extended with 'use base' if
        you need it, it properly loads the metaclass class now
        - added test for this

0.03_02 Wed. April 12, 2006
    * Moose
      - you must now explictly use Moose::Util::TypeConstraints
        it no longer gets exported for you automatically

    * Moose::Object
      - new() now accepts hash-refs as well as key/value lists
      - added does() method to check for Roles
        - added tests for this

    * Moose::Meta::Class
      - added roles attribute along with the add_role() and
        does_role() methods
        - added tests for this

    * Moose::Meta::Role
      - now adds a does() method to consuming classes
        which tests the class's hierarchy for roles
        - added tests for this

0.03_01 Mon. April 10, 2006
    * Moose::Cookbook
      - added new Role recipe (no content yet, only code)

    * Moose
      - added 'with' keyword for Role support
        - added test and docs for this
      - fixed subtype quoting bug
        - added test for this

    * Moose::Role
      - Roles for Moose
        - added test and docs

    * Moose::Util::TypeConstraints
      - added the message keyword to add custom
        error messages to type constraints

    * Moose::Meta::Role
      - the meta role to support Moose::Role
        - added tests and docs

    * Moose::Meta::Class
      - moved a number of things from Moose.pm
        to here, they should have been here
        in the first place

    * Moose::Meta::Attribute
      - moved the attribute option macros here
        instead of putting them in Moose.pm

    * Moose::Meta::TypeConstraint
      - added the message attributes and the
        validate method
        - added tests and docs for this

0.03 Thurs. March 30, 2006
    * Moose::Cookbook
      - added the Moose::Cookbook with 5 recipes,
        describing all the stuff Moose can do.

    * Moose
      - fixed an issue with &extends super class loading
        it now captures errors and deals with inline
        packages correctly (bug found by mst, solution
        stolen from alias)
      - added super/override & inner/augment features
        - added tests and docs for these

    * Moose::Object
      - BUILDALL now takes a reference of the %params
        that are passed to &new, and passes that to
        each BUILD as well.

    * Moose::Util::TypeConstraints
      - Type constraints now survive runtime reloading
        - added test for this

        * Moose::Meta::Class
          - fixed the way attribute defaults are handled
            during instance construction (bug found by chansen)

    * Moose::Meta::Attribute
      - read-only attributes now actually enforce their
        read-only-ness (this corrected in Class::MOP as
        well)

0.02 Tues. March 21, 2006
    * Moose
      - many more tests, fixing some bugs and
        edge cases
      - &extends now loads the base module with
        UNIVERSAL::require
        - added UNIVERSAL::require to the
          dependencies list
      ** API CHANGES **
      - each new Moose class will also create
        and register a subtype of Object which
        correspond to the new Moose class.
      - the 'isa' option in &has now only
        accepts strings, and will DWIM in
        almost all cases

    * Moose::Util::TypeConstraints
      - added type coercion features
        - added tests for this
        - added support for this in attributes
          and instance construction
      ** API CHANGES **
      - type construction no longer creates a
        function, it registers the type instead.
        - added several functions to get the
          registered types

    * Moose::Object
      - BUILDALL and DEMOLISHALL were broken
        because of a mis-named hash key, Whoops :)

    * Moose::Meta::Attribute
      - adding support for coercion in the
        autogenerated accessors

    * Moose::Meta::Class
      - adding support for coercion in the
        instance construction

    * Moose::Meta::TypeConstraint
    * Moose::Meta::TypeCoercion
          - type constraints and coercions are now
            full fledges meta-objects

0.01 Wed. March 15, 2006
    - Moooooooooooooooooose!!!<|MERGE_RESOLUTION|>--- conflicted
+++ resolved
@@ -3,7 +3,6 @@
 
 NEXT
 
-<<<<<<< HEAD
   [API CHANGES]
 
   * Roles now have their own default attribute metaclass to use during
@@ -20,14 +19,12 @@
   * We now load the roles needed for native delegations only as needed. This
     speeds up the compilation time for Moose itself. (doy)
 
-=======
   [BUG FIXES]
 
   * When using native delegations, if an array or hash ref member failed a
     type constraint check, Moose ended up erroring out with "Can't call method
     "get_message" on unblessed reference" instead of generating a useful error
     based on the failed type constraint. Reported by t0m. (Dave Rolsky)
->>>>>>> ea829e77
 
 1.19 Tue, Nov 2, 2010
 
