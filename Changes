Also see Moose::Manual::Delta for more details of, and workarounds
for, noteworthy changes.

  [API CHANGES]

  * You can no longer pass "coerce => 1" for an attribute unless its type
    constraint has a coercion defined. If it doesn't, an error will be thrown
    when the attribute is defined. (Dave Rolsky)

  [NEW FEATURES]

  * We no longer unimport strict and warnings when Moose, Moose::Role, or
    Moose::Exporter are unimported. Doing this was broken if the user
    explicitly loaded strict and warnings themself, and the results could be
    generally surprising. We decided that it was best to err on the side of
    safety and leave these on. Reported by David Wheeler. RT #58310. (Dave
    Rolsky)

<<<<<<< HEAD
  * New with_traits helper function in Moose::Util. (doy)
=======
  [API CHANGES]

  * has '+foo' now has a blacklist rather than a whitelist for options which
    can be legally inherited (doy, Tuomas Jormola).
>>>>>>> 7da75441

  [BUG FIXES]

  * Accessors will now not be inlined if the instance metaclass isn't
    inlinable (doy).

  * Use Perl 5.10's new recursive regex features, if possible, for the type
    constraint parser (doy, nothingmuch).

  [ENHANCEMENTS]

  * Attributes now warn if their accessors overwrite a locally defined function
    (not just method) (doy).

  [OTHER]

  * Bump our required perl version to 5.8.3, since earlier versions fail tests
    and aren't easily installable/testable.

1.08 Tue, Jun 15, 2010

  [ENHANCEMENTS]

  * Refactored a small amount of Moose::Meta::Method::Constructor to allow it
    to be overridden more easily (doy).

1.07 Sat, Jun 05, 2010

  [BUG FIXES]

  * Fixed a minor metaclass compatibility fixing bug dealing with immutable
    classes and non-class metaclass traits (doy, dougdude).

1.06 Tue, Jun 01, 2010

  [NEW FEATURES]

  * Added '0+' overloading in Moose::Meta::TypeConstraint so that we can
    more uniformly compare type constraints between 'classic' Moose type
    constraints and MooseX::Types based type constraints.

1.05 Thu, May 20, 2010

  [API CHANGES]

  * Packages and modules no longer have methods - this functionality was
    moved back up into Moose::Meta::Class and Moose::Meta::Role individually
    (through the Class::MOP::Mixin::HasMethods mixin) (doy).

  * BUILDALL is now called by Moose::Meta::Class::new_object, rather than by
    Moose::Object::new. (doy)

  [NEW FEATURES]

  * strict and warnings are now unimported when Moose, Moose::Role, or
    Moose::Exporter are unimported. (doy, Adam Kennedy)

  * Added a 'consumers' method to Moose::Meta::Role for finding all
    classes/roles which consume the given role. (doy)

  [BUG FIXES]

  * Fix has '+attr' in Roles to explode immediately, rather than when the role
    is applied to a class (t0m).

  * Fix type constraint validation messages to not include the string 'failed'
    twice in the same sentence (Florian Ragwitz).

  * New type constraints will default to being unequal, rather than equal
    (rjbs).

  * The tests no longer check for perl's behavior of clobbering $@, which has
    been fixed in perl-5.13.1 (Florian Ragwitz).

  * Metaclass compatibility fixing has been completely rewritten, and should
    be much more robust. (doy)

1.04 Thu, May 20, 2010

  * This release was broken and has been deleted from CPAN shortly after its
    upload.

1.03 Thu, May 06, 2010

  [NEW FEATURES]

  * Allow specifying required versions when setting superclasses or applying
    roles (Florian Ragwitz).

1.02 Sat, May 01, 2010

  [BUG FIXES]

  * Stop the natatime method provided by the native Array trait from returning
    an exhausted iterator when being called with a callback. (Florian Ragwitz)

  * Make Moose::Meta::TypeConstraint::Class correctly reject RegexpRefs.
    (Florian Ragwitz)

  * Calling is_subtype_of on a Moose::Meta::TypeConstraint::Class with itself or
    the class the TC represents as an argument incorrectly returned true. This
    behavior is correct for is_type_of, not is_subtype_of. (Guillermo Roditi)

  * Use File::Temp for temp files created during tests. Previously, files were
    written to the t/ dir, which could cause problems of the user running the
    tests did not have write access to that directory.. (Chris Weyl, Ævar
    Arnfjörð Bjarmason)

  * Pass role arguments along when applying roles to instances. (doy, lsm)

1.01 Fri, Mar 26, 2010

  [NEW FEATURES]

  * The handles option now also accepts a role type constraint in addition to a
    plain role name. (Florian Ragwitz)

  [OTHER]

  * Record the Sartak/doy debt properly in Changes (perigrin)

1.00 Tue, Mar 25, 2010

  [BUG FIXES]

  * Moose::Meta::Attribute::Native::Trait::Code no longer creates reader
    methods by default. (Florian Ragwitz)

  [DOCUMENTATION]

  * Improve various parts of the documentation and fix many typos.
    (Dave Rolsky, Mateu Hunter, Graham Knop, Robin V, Jay Hannah, Jesse Luehrs)

  [OTHER]

  * Paid the $10 debt to doy from 0.80 Sat, Jun 6, 2009 (Sartak)

0.99 Mon, Mar 8, 2010

  [NEW FEATURES]

  * New method find_type_for in Moose::Meta::TypeConstraint::Union, for finding
    which member of the union a given value validates for. (Cory Watson)

  [BUG FIXES]

  * DEMOLISH methods in mutable subclasses of immutable classes are now called
    properly (Chia-liang Kao, Jesse Luehrs)

  [NEW DOCUMENTATION]

  * Added Moose::Manual::Support that defines the support, compatiblity, and
    release policies for Moose. (Chris Prather)

0.98 Wed, Feb 10, 2010

  [BUG FIXES]

  * An internals change in 0.97 broke role application to an instance in some
    cases. The bug occurred when two different roles were applied to different
    instances of the same class. (Rafael Kitover)


0.97 Tue, Feb 9, 2010

  [BUG FIXES]

  * Calling ->reinitialize on a cached anonymous class effectively uncached
    the metaclass object, causing the metaclass to go out of scope
    unexpectedly. This could easily happen at a distance by applying a
    metarole to an anonymous class. (Dave Rolsky).

0.96 Sat, Feb 6, 2010

  [NEW FEATURES]

  * ScalarRef is now a parameterized type. You can now specify a type
    constraint for whatever the reference points to. (Closes RT#50857)
    (Michael G. Schwern, Florian Ragwitz)

  [BUG FIXES]

  * ScalarRef now accepts references to other references. (Closes RT#50934)
    (Michael G. Schwern)

0.95 Thu, Feb 4, 2010

  [NEW FEATURES]

  * Moose::Meta::Attribute::Native::Trait::Code now provides execute_method as
    a delegation option. This allows the code reference to be called as a
    method on the object. (Florian Ragwitz)

  [ENHANCEMENTS]

  * Moose::Object::does no longer checks the entire inheritance tree, since
    Moose::Meta::Class::does_role already does this. (doy)

  * Moose::Util::add_method_modifier (and subsequently the sugar functions
    Moose::before, Moose::after, and Moose::around) can now accept arrayrefs,
    with the same behavior as lists. Types other than arrayref and regexp
    result in an error.  (Dylan Hardison)

0.94 Mon, Jan 18, 2010

  [API CHANGES]

  * Please see the changes listed for 0.93_01 and Moose::Manual::Delta.

  [ENHANCEMENTS]

  * Improved support for anonymous roles by changing various APIs to take
    Moose::Meta::Role objects as well as role names. This included

  - Moose::Meta::Class->does_role
  - Moose::Meta::Role->does_role
  - Moose::Util::does_role
  - Moose::Util::apply_all_roles
  - Moose::Util::ensure_all_roles
  - Moose::Util::search_class_by_role

  Requested by Shawn Moore. Addresses RT #51143 (and then some). (Dave Rolsky)

  [BUG FIXES]

  * Fix handling of non-alphanumeric attributes names like '@foo'. This should
    work as long as the accessor method names are explicitly set to valid Perl
    method names. Reported by Doug Treder. RT #53731. (Dave Rolsky)


0.93_03 Tue, Jan 5, 2010

  [BUG FIXES]

  * Portability fixes to our XS code so we compile with 5.8.8 and Visual
    C++. Fixes RT #53391. Reported by Taro Nishino. (rafl)


0.93_02 Tue, Jan 5, 2010

 [BUG FIXES]

  * Depend on Class::MOP 0.97_01 so we can get useful results from CPAN
    testers. (Dave Rolsky)


0.93_01 Mon, Jan 4, 2010

  [API CHANGES]

  See Moose::Manual::Delta for more details on backwards compatiblity issues.

  * Role attributes are now objects of the Moose::Meta::Role::Attribute
    class. (Dave Rolsky).

  * There were major changes to how metaroles are applied. We now distinguish
    between metaroles for classes vs those for roles. See the
    Moose::Util::MetaRole docs for details. (Dave Rolsky)

  * The old MetaRole API has been deprecated, but will continue to
    work. However, if you are applying an attribute metaclass role, this may
    break because of the fact that roles now have an attribute metaclass
    too. (Dave Rolsky)

  * Moose::Util::MetaRole::apply_metaclass_roles is now called
    apply_metaroles. The old name is deprecated. Dave Rolsky>

  * The unimport subs created by Moose::Exporter now clean up re-exported
    functions like blessed and confess, unless the caller imported them from
    somewhere else too. See Moose::Manua::Delta for backcompat details. (rafl)

  [ENHANCEMENTS AND BUG FIXES]

  * Changed the Str constraint to accept magic lvalue strings like one gets from
    substr et al, again. (sorear)

  * Sped up the type constraint parsing regex. (Sam Vilain)

  * The Moose::Cookbook::Extending::Recipe2 recipe was broken. Fix suggested by
    jrey.

  * Added Moose::Util::TypeConstraints exports when using oose.pm to allow
    easier testing of TypeConstraints from the command line. (perigrin)

  * Added a with_immutable test function to Test::Moose, to run a block of tests
    with and without certain classes being immutable. (doy)

  * We now use Module::Install extensions explicitly to avoid confusing errors
    if they're not installed. We use Module::Install::AuthorRequires to stop
    test extraction and general failures if you don't have the author side
    dependencies installed.

  * Fixed a grammar error in Moose::Cookbook::Basics::Recipe4. rt.cpan.org
    #51791. (Amir E. Aharoni)


0.93 Thu, Nov 19, 2009
    * Moose::Object
      - Calling $object->new() is no longer deprecated, and no longer
        warns. (doy)

    * Moose::Meta::Role
      - The get_attribute_map method is now deprecated. (Dave Rolsky)

    * Moose::Meta::Method::Delegation
      - Preserve variable aliasing in @_ for delegated methods, so that
        altering @_ affects the passed value. (doy)

    * Moose::Util::TypeConstraints
      - Allow array refs for non-anonymous form of enum and duck_type, not
        just anonymous. The non-arrayref forms may be removed in the
        future. (doy)
      - Changed Str constraint to not accept globs (*STDIN or *FOO). (chansen)
      - Properly document Int being a subtype of Str. (doy)

    * Moose::Exporter
      - Moose::Exporter using modules can now export their functions to the
        main package. This applied to Moose and Moose::Role, among
        others. (nothingmuch)

    * Moose::Meta::Attribute
      - Don't remove attribute accessors we never installed, during
        remove_accessors. (doy)

    * Moose::Meta::Attribute::Native::Trait::Array
      - Don't bypass prototype checking when calling List::Util::first, to
        avoid a segfault when it is called with a non-code argument. (doy)

    * Moose::Meta::Attribute::Native::Trait::Code
      - Fix passing arguments to code execute helpers. (doy)

0.92 Tue, Sep 22, 2009
    * Moose::Util::TypeConstraints
      - added the match_on_type operator (Stevan)
        - added tests and docs for this (Stevan)

    * Moose::Meta::Class
      - Metaclass compat fixing should already happen recursively, there's no
        need to explicitly walk up the inheritance tree. (doy)

    * Moose::Meta::Attribute
      - Add tests for set_raw_value and get_raw_value. (nothingmuch)

0.91 Thu, Sep 17, 2009
    * Moose::Object
      - Don't import any functions, in order to avoid polluting our namespace
        with things that can look like methods (blessed, try, etc)
        (nothingmuch)

    * Moose::Meta::Method::Constructor
      - The generated code needs to called Scalar::Util::blessed by its
        fully-qualified name or else Perl can interpret the call to blessed as
        an indirect method call. This broke Search::GIN, which in turn broke
        KiokuDB. (nothingmuch)

0.90 Tue, Sep 15, 2009
    * Moose::Meta::Attribute::Native::Trait::Counter
    * Moose::Meta::Attribute::Native::Trait::String
      - For these two traits, an attribute which did not explicitly provide
        methods to handles magically ended up delegating *all* the helper
        methods. This has been removed. You must be explicit in your handles
        declaration for all Native Traits. (Dave Rolsky)

    * Moose::Object
      - DEMOLISHALL behavior has changed. If any DEMOLISH method dies, we make
        sure to rethrow its error message. However, we also localize $@ before
        this so that if all the DEMOLISH methods success, the value of $@ will
        be preserved. (nothingmuch and Dave Rolsky)
      - We now also localize $? during object destruction. (nothingmuch and
        Dave Rolsky)
      - The handling of DEMOLISH methods was broken for immutablized classes,
        which were not receiving the value of
        Devel::GlobalDestruction::in_global_destruction.
      - These two fixes address some of RT #48271, reported by Zefram.
      - This is all now documented in Moose::Manual::Construction.
      - Calling $object->new() is now deprecated. A warning will be
        issued. (perigrin)

    * Moose::Meta::Role
      - Added more hooks to customize how roles are applied. The role
        summation class, used to create composite roles, can now be changed
        and/or have meta-roles applied to it. (rafl)
      - The get_method_list method no longer explicitly excludes the "meta"
        method. This was a hack that has been replaced by better hacks. (Dave
        Rolsky)

    * Moose::Meta::Method::Delegation
      - fixed delegated methods to make sure that any modifiers attached to
        the accessor being delegated on will be called (Stevan)
        - added tests for this (Stevan)

    * Moose::Meta::Class
      - Moose no longer warns when a class that is being made immutable has
        mutable ancestors. While in theory this is a good thing to warn about,
        we found so many exceptions to this that doing this properly became
        quite problematic.

0.89_02 Thu, Sep 10, 2009
    * Moose::Meta::Attribute::Native
      - Fix Hash, which still had 'empty' instead of 'is_empty'. (hdp)

    * Moose::Meta::Attribute::Native::Trait::Array
      - Added a number of functions from List::Util and List::MoreUtils,
        including reduce, shuffle, uniq, and natatime. (doy)

    * Moose::Exporter
      - This module will now generate an init_meta method for your exporting
        class if you pass it options for
        Moose::Util::MetaRole::apply_metaclass_roles or
        apply_base_class_roles. This eliminates a lot of repetitive
        boilerplate for typical MooseX modules. (doy).
      - Documented the with_meta feature, which is a replacement for
        with_caller. This feature was added by josh a while ago.
      - The with_caller feature is now deprecated, but will not issue a
        warning yet. (Dave Rolsky)
      - If you try to wrap/export a subroutine which doesn't actually exist,
        Moose::Exporter will warn you about this. (doy)

    * Moose::Meta::Role::Application::ToRole
      - When a role aliased a method from another role, it was only getting
        the new (aliased) name, not the original name. This differed from what
        happens when a class aliases a role's methods. If you _only_ want the
        aliased name, make sure to also exclue the original name. (Dave
        Rolsky)

0.89_01 Wed Sep 2, 2009
    * Moose::Meta::Attribute
      - Added the currying syntax for delegation from AttributeHelpers to the
        existing delegation API. (hdp)

    * Moose::Meta::Attribute::Native
      - We have merged the functionality of MooseX::AttributeHelpers into the
        Moose core with some API tweaks. You can continue to use
        MooseX::AttributeHelpers, but it will not be maintained except
        (perhaps) for critical bug fixes in the future. See
        Moose::Manual::Delta for details. (hdp, jhannah, rbuels, Sartak,
        perigrin, doy)

    * Moose::Error::Croak
    * Moose::Error::Confess
      - Clarify documentation on how to use different error-throwing
        modules. (Curtis Jewell)

    * Moose
      - Correct POD for builder to point to Recipe8, not 9. (gphat)

    * Moose::Exporter
      - When a nonexistent sub name is passed to as_is, with_caller, or
        with_meta, throw a warning and skip the exporting, rather than
        installing a broken sub. (doy)

    * Moose::Meta::Class
      - Moose now warns if you call C<make_immutable> for a class with mutable
        ancestors. (doy)

0.89 Thu Aug 13, 2009
    * Moose::Manual::Attributes
      - Clarify "is", include discussion of "bare". (Sartak)

    * Moose::Meta::Role::Method::Conflicting
    * Moose::Meta::Role::Application::ToClass
      - For the first set of roles involved in a conflict, report all
        unresolved method conflicts, not just the first method. Fixes #47210
        reported by Ovid. (Sartak)

    * Moose::Meta::TypeConstraint
      - Add assert_valid method to use a TypeConstraint for assertion (rjbs)

    * Moose::Exporter
      - Make "use Moose -metaclass => 'Foo'" do alias resolution, like -traits
        does. (doy)
      - Allow specifying role options (alias, excludes, MXRP stuff) in the
        arrayref passed to "use Moose -traits" (doy)

    * Moose::Util
      - Add functions meta_class_alias and meta_attribute_alias for creating
        aliases for class and attribute metaclasses and metatraits. (doy)

    * Moose::Meta::Attribute
    * Moose::Meta::Method::Accessor
      - A trigger now receives the old value as a second argument, if the
        attribute had one. (Dave Rolsky)

    * Moose::Meta::Method::Constructor
      - Fix a bug with $obj->new when $obj has stringify overloading.
        Reported by Andrew Suffield [rt.cpan.org #47882] (Sartak)
        - However, we will probably deprecate $obj->new, so please don't start
          using it for new code!

    * Moose::Meta::Role::Application
    * Moose::Meta::Role::Application::RoleSummation
      - Rename alias and excludes to -alias and -excludes (but keep the old
        names for now, for backcompat) (doy)

0.88 Fri Jul 24, 2009
    * Moose::Manual::Contributing
      - Re-write the Moose::Manual::Contributing document to reflect
        the new layout and methods of work for the Git repository. All
        work now should be done in topic branches and reviewed by a
        core committer before being applied to master. All releases
        are done by a cabal member and merged from master to
        stable. This plan was devised by Yuval, blame him. (perigrin)

    * Moose::Meta::Role
      - Create metaclass attributes for the different role application
        classes.  (rafl)

    * Moose::Util::MetaRole
      - Allow applying roles to a meta role's role application
        classes. (rafl)

    * Moose::Meta::Attribute
      - Add weak_ref to allowed options for "has '+foo'" (mst)

    * Moose::Meta::Method::Accessor
      - No longer uses inline_slot_access in accessors, to support
        non-lvalue-based meta instances. (sorear)

0.87 Tue Jul 7, 2009
    * Moose::Meta::Method::Delegation
      - Once again allow class names as well as objects for
        delegation. This was changed in 0.86.

0.86 Fri Jul 3, 2009
    * Moose::Meta::Class::Immutable::Trait
      - Fixes to work with the latest Class::MOP.

    * Moose::Meta::Method::Delegation
      - Delegation now dies with a more useful error message if the
        attribute's accessor returns something defined but
        unblessed. (hdp)

0.85 Fri, Jun 26, 2009
    * Moose::Meta::Attribute
      - The warning for 'no associated methods' is now split out into
        the _check_associated_methods method, so that extensions can
        safely call 'after install_accessors => ...'. This fixes a
        warning from MooseX::AttributeHelpers. (hdp)

0.84 Fri, Jun 26, 2009
    * Moose::Role
      - has now sets definition_context for attributes defined in
        roles. (doy)

    * Moose::Meta::Attribute
      - When adding an attribute to a metaclass, if the attribute has
        no associated methods, it will give a deprecation
        warning. (hdp)
      - Methods generated by delegation were not being added to
        associated_methods. (hdp)
      - Attribute accessors (reader, writer, accessor, predicate,
        clearer) now warn if they overwrite an existing method. (doy)
      - Attribute constructors now warn very noisily about unknown (or
        misspelled) arguments

    * Moose::Util::TypeConstraints
      - Deprecated the totally useless Role type name, which just
        checked if $object->can('does'). Note that this is _not_ the
        same as a type created by calling role_type('RoleName').

    * Moose::Util::TypeConstraints
    * Moose::Meta::TypeConstraint::DuckType
      - Reify duck type from a regular subtype into an actual class
        (Sartak)
        - Document this because Sartak did all my work for me
          (perigrin)

    * Moose::Meta::Attribute
      - Allow Moose::Meta::TypeConstraint::DuckType in handles, since
        it is just a list of methods (Sartak)

    * Moose::Meta::Role
      - The get_*_method_modifiers methods would die if the role had
        no modifiers of the given type (Robert Buels).

0.83 Tue, Jun 23, 2009
    * Moose::Meta::Class
      - Fix _construct_instance not setting the special __MOP__ object
        key in instances of anon classes. (doy)

0.82 Sun, Jun 21, 2009
    * Moose::Manual::Types
      - Mention MooseX::Types early to avoid users falling down the
        string parsing rathole (mst)

    * Moose::Manual::MooseX
      - Add warnings about class-level extensions and mention considering
        using plain objects instead

0.81 Sun, Jun 7, 2009
    * Bumped our Class::MOP prereq to the latest version (0.85), since
      that's what we need.

0.80 Sat, Jun 6, 2009
    * Moose::Manual::FAQ
      - Add FAQ about the coercion change from 0.76 because it came up
        three times today (perigrin)
        - Win doy $10 dollars because Sartak didn't think anybody
          would document this fast enough (perigrin)

    * Moose::Meta::Method::Destructor
      - Inline a DESTROY method even if there are no DEMOLISH methods
        to prevent unnecessary introspection in
        Moose::Object::DEMOLISHALL

    * Moose::*
      - A role's required methods are now represented by
        Moose::Meta::Role::Method::Required objects. Conflicts are now
        represented by Moose::Meta::Role::Method::Conflicting
        objects. The benefit for end-users in that unresolved
        conflicts generate different, more instructive, errors,
        resolving Ovid's #44895. (Sartak)

    * Moose::Role
      - Improve the error message of "extends" as suggested by Adam
        Kennedy and confound (Sartak)
      - Link to Moose::Manual::Roles from Moose::Role as we now have
        excellent documentation (Adam Kennedy)

    * Tests
      - Update test suite for subname change in Class::MOP
        (nothingmuch)
      - Add TODO test for infinite recursion in Moose::Meta::Class
        (groditi)

0.79 Wed, May 13, 2009
    * Tests
      - More fixes for Win32 problems. Reported by Robert Krimen.

    * Moose::Object
      - The DEMOLISHALL method could still blow up in some cases
        during global destruction. This method has been made more
        resilient in the face of global destruction's random garbage
        collection order.

    * Moose::Exporter
      - If you "also" a module that isn't loaded, the error message
        now acknowledges that (Sartak)

    * Moose
      - When your ->meta method does not return a Moose::Meta::Class,
        the error message gave the wrong output (Sartak)

0.78 Tue, May 12, 2009
    * Moose::Cookbook::FAQ and Moose::Cookbook::WTF
      - Merged these documents into what is now Moose::Manual::FAQ

    * Moose::Unsweetened
      - Moved to Moose::Manual::Unsweetened

    * Moose::Cookbook::Basics::Recipes 9-12
      - Renamed to be 8-11, since recipe 8 did not exist

    * Moose::Exporter
      - Make Moose::Exporter import strict and warnings into packages
        that use it (doy)

    * Moose::Object
      - Fix DEMOLISHALL sometimes not being able to find DEMOLISH
        methods during global destruction (doy)

    * Moose::Meta::Class
    * Moose::Meta::Role::Application::ToClass
      - Track the Role::Application objects created during class-role
        consumption (Sartak)

    * Moose::Meta::Class
      - Fix metaclass incompatibility errors when extending a vanilla perl
        class which isa Moose class with a metaclass role applied (t0m)

    * Moose::Meta::Role
      - Add a role-combination hook, _role_for_combination, for the
        benefit of MooseX::Role::Parameterized (Sartak)

    * Tests
      - Some tests were failing on Win32 because they explicit checked
        warning output for newlines. Reported by Nickolay Platonov.

0.77 Sat, May 2, 2009
    * Moose::Meta::Role
      - Add explicit use of Devel::GlobalDestruction and Sub::Name
        (perigrin)

    * Moose::Object
      - Pass a boolean to DEMOLISHALL and DEMOLISH indicating whether
        or not we are currently in global destruction (doy)
      - Add explicit use of Devel::GlobalDestruction and Sub::Name
        (perigrin)

    * Moose::Cookbook::FAQ
      - Reworked much of the existing content to be more useful to
        modern Moose hackers (Sartak)

    * Makefile.PL
      - Depend on Class::MOP 0.83 instead of 0.82_01.

0.76 Mon, April 27, 2009
    * Moose::Meta::TypeConstraint
      - Do not run coercions in coerce() if the value already passes the type
        constraint (hdp)

    * Moose::Meta::TypeConstraint::Class
      - In validation error messages, specifically say that the value is not
        an instance of the class. This should alleviate some frustrating
        forgot-to-load-my-type bugs. rt.cpan.org #44639 (Sartak)

    * Moose::Meta::Role::Application::ToClass
      - Revert the class-overrides-role warning in favor of a solution outside
        of the Moose core (Sartak)

    * Tests
      - Make Test::Output optional again, since it's only used in a few files
        (Sartak)

0.75_01 Thu, April 23, 2009
    * Moose::Meta::Role::Application::ToClass
      - Moose now warns about each class overriding methods from roles it
        consumes (Sartak)

    * Tests
      - Warnings tests have standardized on Test::Output which is now an
        unconditionally dependency (Sartak)

    * Moose::Meta::Class
      - Changes to immutabilization to work with Class::MOP 0.82_01+.

0.75 Mon, April 20, 2009
    * Moose
    * Moose::Meta::Class
      - Move validation of not inheriting from roles from Moose::extends to
        Moose::Meta::Class::superclasses (doy)

    * Moose::Util
      - add ensure_all_roles() function to encapsulate the common "apply this
        role unless the object already does it" pattern (hdp)

    * Moose::Exporter
      - Users can now select a different metaclass with the "-metaclass"
        option to import, for classes and roles (Sartak)

    * Moose::Meta::Role
      - Make method_metaclass an attr so that it can accept a metarole
        application.  (jdv)

0.74 Tue, April 7, 2009
    * Moose::Meta::Role
    * Moose::Meta::Method::Destructor
      - Include stack traces in the deprecation warnings.
        (Florian Ragwitz)

    * Moose::Meta::Class
      - Removed the long-deprecated _apply_all_roles method.

    * Moose::Meta::TypeConstraint
      - Removed the long-deprecated union method.


0.73_02 Mon, April 6, 2009
    * More deprecations and renamings
      - Moose::Meta::Method::Constructor
        - initialize_body => _initialize_body (this is always called
          when an object is constructed)

    * Moose::Object
      - The DEMOLISHALL method could throw an exception during global
        destruction, meaning that your class's DEMOLISH methods would
        not be properly called. Reported by t0m.

    * Moose::Meta::Method::Destructor
      - Destructor inlining was totally broken by the change to the
        is_needed method in 0.72_01. Now there is a test for this
        feature, and it works again.

    * Moose::Util
      - Bold the word 'not' in the POD for find_meta (t0m)

0.73_01 Sun, April 5, 2009
    * Moose::*
      - Call user_class->meta in fewer places, with the eventual goal
        of allowing the user to rename or exclude ->meta
        altogether. Instead uses Class::MOP::class_of. (Sartak)

    * Moose::Meta::Method::Accessor
      - If an attribute had a lazy default, and that value did not
        pass the attribute's type constraint, it did not get the
        message from the type constraint, instead using a generic
        message. Test provided by perigrin.

    * Moose::Util::TypeConstraints
      - Add duck_type keyword. It's sugar over making sure an object
        can() a list of methods. This is easier than jrockway's
        suggestion to fork all of CPAN. (perigrin)
        - add tests and documentation (perigrin)

    * Moose
      - Document the fact that init_meta() returns the target class's
        metaclass object. (hdp)

    * Moose::Cookbook::Extending::Recipe1
    * Moose::Cookbook::Extending::Recipe2
    * Moose::Cookbook::Extending::Recipe3
    * Moose::Cookbook::Extending::Recipe4
      - Make init_meta() examples explicitly return the metaclass and
        point out this fact. (hdp)

    * Moose::Cookbook::Basics::Recipe12
      - A new recipe, creating a custom meta-method class.

    * Moose::Cookbook::Meta::Recipe6
      - A new recipe, creating a custom meta-method class.

    * Moose::Meta::Class
    * Moose::Meta::Method::Constructor
      - Attribute triggers no longer receive the meta-attribute object
        as an argument in any circumstance. Previously, triggers
        called during instance construction were passed the
        meta-attribute, but triggers called by normal accessors were
        not. Fixes RT#44429, reported by Mark Swayne. (hdp)

    * Moose::Manual::Attributes
      - Remove references to triggers receving the meta-attribute object as an
        argument. (hdp)

    * Moose::Cookbook::FAQ
      - Remove recommendation for deprecated Moose::Policy and
        Moose::Policy::FollowPBP; recommend MooseX::FollowPBP
        instead. (hdp)

    * Many methods have been renamed with a leading underscore, and a
      few have been deprecated entirely. The methods with a leading
      underscore are consider "internals only". People writing
      subclasses or extensions to Moose should feel free to override
      them, but they are not for "public" use.

      - Moose::Meta::Class
        - check_metaclass_compatibility => _check_metaclass_compatibility

      - Moose::Meta::Method::Accessor
        - initialize_body => _initialize_body (this is always called
          when an object is constructed)
        - /(generate_.*_method(?:_inline)?)/ => '_' . $1

      - Moose::Meta::Method::Constructor
        - initialize_body => _initialize_body (this is always called
          when an object is constructed)
        - /(generate_constructor_method(?:_inline)?)/ => '_' . $1
        - attributes => _attributes (now inherited from parent)
        - meta_instance => _meta_instance (now inherited from parent)

      - Moose::Meta::Role
        - alias_method is deprecated. Use add_method

0.73 Fri, March 29, 2009
    * No changes from 0.72_01.

0.72_01 Thu, March 26, 2009
    * Everything
      - Almost every module has complete API documentation. A few
        methods (and even whole classes) have been intentionally
        excluded pending some rethinking of their APIs.

    * Moose::Util::TypeConstraints
      - Calling subtype with a name as the only argument is now an
        exception. If you want an anonymous subtype do:

         my $subtype = subtype as 'Foo';

    * Moose::Cookbook::Meta::Recipe7
      - A new recipe, creating a custom meta-instance class.

    * Moose::Cookbook::Basics::Recipe5
      - Fix various typos and mistakes. Includes a patch from Radu
        Greab.

    * Moose::Cookbook::Basics::Recipe9
      - Link to this recipe from Moose.pm's builder blurb

    * Moose::Exporter
      - When wrapping a function with a prototype, Moose::Exporter now
        makes sure the wrapped function still has the same
        prototype. (Daisuke Maki)

    * Moose::Meta::Attribute
      - Allow a subclass to set lazy_build for an inherited
        attribute. (hdp)

    * Makefile.PL
      - Explicitly depend on Data::OptList. We already had this dependency
        via Sub::Exporter, but since we're using it directly we're
        better off with it listed. (Sartak)

    * Moose::Meta::Method::Constructor
      - Make it easier to subclass the inlining behaviour. (Ash
        Berlin)

    * Moose::Manual::Delta
      - Details significant changes in the history of Moose, along
        with recommended workarounds.

    * Moose::Manual::Contributing
      - Contributor's guide to Moose.

    * Moose::Meta::Method::Constructor
      - The long-deprecated intialize_body method has been removed
        (yes, spelled like that).

    * Moose::Meta::Method::Destructor
      - This is_needed method is now always a class method.

    * Moose::Meta::Class
      - Changes to the internals of how make_immutable works to match
        changes in latest Class::MOP.

0.72 Mon, February 23, 2009
    * Moose::Object
    * Moose::Meta::Method::Constructor
      - A mutable class accepted Foo->new(undef) without complaint,
        while an immutable class would blow up with an unhelpful
        error. Now, in both cases we throw a helpful error
        instead. Reported by doy.

0.71_01 Sun, February 22, 2009
    * Moose::Cookbook
      - Hopefully fixed some POD errors in a few recipes that caused
        them to display weird on search.cpan.org.

    * Moose::Util::TypeConstraints
      - Calling type or subtype without the sugar helpers (as, where,
        message) is now deprecated.
      - The subtype function tried hard to guess what you meant, but
        often got it wrong. For example:

         my $subtype = subtype as 'ArrayRef[Object]';

        This caused an error in the past, but now works as you'd
        expect.

    * Everywhere
      - Make sure Moose.pm is loaded before calling
        Moose->throw_error. This wasn't normally an issue, but could
        bite you in weird cases.

0.71 Thu, February 19, 2009
    * Moose::Cookbook::Basics::Recipe11
      - A new recipe which demonstrates the use of BUILDARGS and
        BUILD. (Dave Rolsky)

    * Moose::Cookbook::Roles::Recipe3
      - A new recipe, applying a role to an object instance. (Dave
        Rolsky)

    * Moose::Exporter
      - Allow overriding specific keywords from "also" packages. (doy)

    * Tests
      - Replace hardcoded cookbook tests with Test::Inline to ensure
        the tests match the actual code in the recipes. (Dave Rolsky)

    * Moose::Cookbook
      - Working on the above turned up a number of little bugs in the
        recipe code. (Dave Rolsky)

    * Moose::Util::TypeConstraints::Optimized
      - Just use Class::MOP for the optimized ClassName check. (Dave
        Rolsky)

0.70 Sat, February 14, 2009
    * Moose::Util::TypeConstraints
      - Added the RoleName type (stevan)
        - added tests for this (stevan)

    * Moose::Cookbook::Basics::Recipe3
      - Updated the before qw[left right] sub to be a little more
        defensive about what it accepts (stevan)
        - added more tests to t/000_recipies/basics/003_binary_tree.t
          (stevan)

    * Moose::Object
      - We now always call DEMOLISHALL, even if a class does not
        define DEMOLISH. This makes sure that method modifiers on
        DEMOLISHALL work as expected. (doy)
        - added tests for this (EvanCarroll)

    * Moose::Util::MetaRole
      - Accept roles for the wrapped_method_metaclass (rafl)
        - added tests for this (rafl)

    * Moose::Meta::Attribute
      - We no longer pass the meta-attribute object as a final
        argument to triggers. This actually changed for inlined code a
        while back, but the non-inlined version and the docs were
        still out of date.

    * Tests
      - Some tests tried to use Test::Warn 0.10, which had bugs. Now
        they require 0.11. (Dave Rolsky)

    * Documentation
      - Lots of small changes to the manual, cookbook, and
        elsewhere. These were based on feedback from various
        users, too many to list here. (Dave Rolsky)

0.69 Thu, February 12, 2009
    * Moose
      - Make some keyword errors use throw_error instead of croak
        since Moose::Exporter wraps keywords now (Sartak)

    * Moose::Cookbook::*
      - Revised every recipe for style and clarity. Also moved some
        documentation out of cookbook recipes and into Moose::Manual
        pages. This work was funded as part of the Moose docs grant
        from TPF. (Dave Rolsky)

    * Moose::Meta::Method::Delegation
      - If the attribute doing the delegation was not populated, the
        error message did not specify the attribute name
        properly. (doy)

0.68 Wed, February 4, 2009
    * POD
      - Many spelling, typo, and formatting fixes by daxim.

    * Moose::Manual::Attributes
      - The NAME section in the POD used "Attribute" so search.cpan
        didn't resolve links from other documents properly.

    * Moose::Meta::Method::Overriden
      - Now properly spelled as Overridden. Thanks to daxim for
        noticing this.

0.67 Tue, February 3, 2009
    * Moose::Manual::*
      - Lots of little typo fixes and a few clarifications. Several
        pages didn't have proper titles, and so weren't actually
        visible on search.cpan.org. Thanks to hanekomu for a variety
        of fixes and formatting improvements.

0.66 Tue, February 3, 2009
    * Moose::Manual
      - This is a brand new, extensive manual for Moose. This aims to
        provide a complete introduction to all of Moose's
        features. This work was funded as part of the Moose docs grant
        from TPF. (Dave Rolsky)

    * Moose::Meta::Attribute
      - Added a delegation_metaclass method to replace a hard-coded
        use of Moose::Meta::Method::Delegation. (Dave Rolsky)

    * Moose::Util::TypeConstraints
      - If you created a subtype and passed a parent that Moose didn't
        know about, it simply ignored the parent. Now it automatically
        creates the parent as a class type. This may not be what you
        want, but is less broken than before. (Dave Rolsky)

    * Moose::Util::TypeConstraints
      - This module tried throw errors by calling Moose->throw_error,
        but it did not ensure that Moose was loaded first. This could
        cause very unhelpful errors when it tried to throw an error
        before Moose was loaded. (Dave Rolsky)

    * Moose::Util::TypeConstraints
      - You could declare a name with subtype such as "Foo!Bar" that
        would be allowed, but if you used it in a parameterized type
        such as "ArrayRef[Foo!Bar]" it wouldn't work. We now do some
        vetting on names created via the sugar functions, so that they
        can only contain alphanumerics, ":", and ".". (Dave Rolsky)

0.65 Thu, January 22, 2008
    * Moose and Moose::Meta::Method::Overridden
      - If an overridden method called super(), and then the
        superclass's method (not overridden) _also_ called super(),
        Moose went into an endless recursion loop. Test provided by
        Chris Prather. (Dave Rolsky)

    * Moose::Meta::TypeConstraint
      - All methods are now documented. (gphat)

    * t/100_bugs/011_DEMOLISH_eats_exceptions.t
      - Fixed some bogus failures that occurred because we tried to
        validate filesystem paths in a very ad-hoc and
        not-quite-correct way. (Dave Rolsky)

    * Moose::Util::TypeConstraints
      - Added maybe_type to exports. See docs for details. (rjbs)

    * Moose
      - Added Moose::Util::TypeConstraints to the SEE ALSO
        section. (pjf)

    * Moose::Role
      - Methods created via an attribute can now fulfill a "requires"
        declaration for a role. (nothingmuch)

    * Moose::Meta::Method::*
      - Stack traces from inlined code will now report its line and
        file as being in your class, as opposed to in Moose
        guts. (nothingmuch).

0.64 Wed, December 31, 2008
    * Moose::Meta::Method::Accessor
      - Always inline predicate and clearer methods (Sartak)

    * Moose::Meta::Attribute
      - Support for parameterized traits (Sartak)
      - verify_against_type_constraint method to avoid duplication
        and enhance extensibility (Sartak)

    * Moose::Meta::Class
      - Tests (but no support yet) for parameterized traits (Sartak)

    * Moose
      - Require Class::MOP 0.75+, which has the side effect of making
        sure we work on Win32. (Dave Rolsky)

0.63 Mon, December 8, 2008
    * Moose::Unsweetened
      - Some small grammar tweaks and bug fixes in non-Moose example
        code. (Dave Rolsky)

0.62_02 Fri, December 5, 2008
    * Moose::Meta::Role::Application::ToClass
      - When a class does not provide all of a role's required
        methods, the error thrown now mentions all of the missing
        methods, as opposed to just the first one found. Requested by
        Curtis Poe (RT #41119). (Dave Rolsky)

    * Moose::Meta::Method::Constructor
      - Moose will no longer inline a constructor for your class
        unless it inherits its constructor from Moose::Object, and
        will warn when it doesn't inline. If you want to force
        inlining anyway, pass "replace_constructor => 1" to
        make_immutable. Addresses RT #40968, reported by Jon
        Swartz. (Dave Rolsky)
      - The quoting of default values could be broken if the default
        contained a single quote ('). Now we use quotemeta to escape
        anything potentially dangerous in the defaults. (Dave Rolsky)

0.62_01 Wed, December 3, 2008
    * Moose::Object
      - use the method->execute API for BUILDALL
        and DEMOLISHALL (Sartak)

    * Moose::Util::TypeConstraints
      - We now make all the type constraint meta classes immutable
        before creating the default types provided by Moose. This
        should make loading Moose a little faster. (Dave Rolsky)

0.62 Wed November 26, 2008
    * Moose::Meta::Role::Application::ToClass
      Moose::Meta::Role::Application::ToRole
      - fixed issues where excluding and aliasing the
        same methods for a single role did not work
        right (worked just fine with multiple
        roles) (stevan)
        - added test for this (stevan)

    * Moose::Meta::Role::Application::RoleSummation
      - fixed the error message when trying to compose
        a role with a role it excludes (Sartak)

    * Moose::Exporter
      - Catch another case where recursion caused the value
        of $CALLER to be stamped on (t0m)
        - added test for this (t0m)

    * Moose
      - Remove the make_immutable keyword, which has been
        deprecated since April. It breaks metaclasses that
        use Moose without no Moose (Sartak)

    * Moose::Meta::Attribute
      - Removing an attribute from a class now also removes delegation
        (handles) methods installed for that attribute (t0m)
        - added test for this (t0m)

    * Moose::Meta::Method::Constructor
      - An attribute with a default that looked like a number (but was
        really a string) would accidentally be treated as a number
        when the constructor was made immutable (perigrin)
        - added test for this (perigrin)

    * Moose::Meta::Role
      - create method for constructing a role
        dynamically (Sartak)
        - added test for this (Sartak)
      - anonymous roles! (Sartak)
        - added test for this (Sartak)

    * Moose::Role
      - more consistent error messages (Sartak)

    * Moose::Cookbook::Roles::Recipe1
      - attempt to explain why a role that just requires
        methods is useful (Sartak)

0.61 Fri November 7, 2008
    * Moose::Meta::Attribute
      - When passing a role to handles, it will be loaded if necessary
        (perigrin)

    * Moose::Meta::Class
      - Method objects returned by get_method (and other methods)
        Could end up being returned without an associated_metaclass
        attribute. Removing get_method_map, which is provided by
        Class::MOP::Class, fixed this. The Moose version did nothing
        different from its parent except introduce a bug. (Dave Rolsky)
        - added tests for this (jdv79)

    * Various
      - Added a $VERSION to all .pm files which didn't have one. Fixes
        RT #40049, reported by Adam Kennedy. (Dave Rolsky)

    * Moose::Cookbook::Basics::Recipe4
    * Moose::Cookbook::Basics::Recipe6
      - These files had spaces on the first line of the SYNOPSIS, as
        opposed to a totally empty line. According to RT #40432, this
        confuses POD parsers. (Dave Rolsky)

0.60 Fri October 24, 2008
    * Moose::Exporter
      - Passing "-traits" when loading Moose caused the Moose.pm
        exports to be broken. Reported by t0m. (Dave Rolsky)
        - Tests for this bug. (t0m)

    * Moose::Util
      - Change resolve_metaclass alias to use the new
        load_first_existing_class function. This makes it a lot
        simpler, and also around 5 times faster. (t0m)
      - Add caching to resolve_metaclass_alias, which gives an order
        of magnitude speedup to things which repeatedly call the
        Moose::Meta::Attribute->does method, notably MooseX::Storage
        (t0m)

    * Moose::Util::TypeConstraint
      - Put back the changes for parameterized constraints that
        shouldn't have been removed in 0.59. We still cannot parse
        them, but MooseX modules can create them in some other
        way. See the 0.58 changes for more details. (jnapiorkowski)
      - Changed the way subtypes are created so that the job is
        delegated to a type constraint parent. This clears up some
        hardcoded checking and should allow correct subtypes of
        Moose::Meta::Type::Constraint. Don't rely on this new API too
        much (create_child_type) because it may go away in the
        future. (jnapiorkowski)

    * Moose::Meta::TypeConstraint::Union
      - Type constraint names are sorted as strings, not numbers.
        (jnapiorkowski)

    * Moose::Meta::TypeConstraint::Parameterizable
      - New parameterize method. This can be used as a factory method
        to make a new type constraint with a given parameterized
        type. (jnapiorkowski)
        - added tests (jnapiorkowski)

0.59 Tue October 14, 2008
    * Moose
      - Add abridged documentation for builder/default/initializer/
        predicate, and link to more details sections in
        Class::MOP::Attribute. (t0m)

    * Moose::Util::TypeConstraints
      - removed prototypes from all but the &-based stuff (mst)

    * Moose::Util::TypeConstraints
      - Creating a anonymous subtype with both a constraint and a
        message failed with a very unhelpful error, but should just
        work. Reported by t0m. (Dave Rolsky)

    * Tests
      - Some tests that used Test::Warn if it was available failed
        with older versions of Test::Warn. Reported by Fayland. (Dave
        Rolsky)
      - Test firing behavior of triggers in relation to builder/default/
        lazy_build. (t0m)
      - Test behavior of equals/is_a_type_of/is_a_subtype_of for all
        kinds of supported type. (t0m)

    * Moose::Meta::Class
      - In create(), do not pass "roles" option to the superclass
        - added related test that creates an anon metaclass with
          a required attribute

    * Moose::Meta::TypeConstraint::Class
    * Moose::Meta::TypeConstraint::Role
      - Unify behavior of equals/is_a_type_of/is_a_subtype_of with
        other types (as per change in 0.55_02). (t0m)

    * Moose::Meta::TypeConstraint::Registry
      - Fix warning when dealing with unknown type names (t0m)

    * Moose::Util::TypeConstraints
      - Reverted changes from 0.58 related to handle parameterized
        types. This caused random failures on BSD and Win32 systems,
        apparently related to the regex engine. This means that Moose
        can no longer parse structured type constraints like
        ArrayRef[Int,Int] or HashRef[name=>Str]. This will be
        supported in a slightly different way via MooseX::Types some
        time in the future. (Dave Rolsky)

0.58 Sat September 20, 2008
    !! This release has an incompatible change regarding !!
    !! how roles add methods to a class !!

    * Roles and role application
      ! Roles now add methods by calling add_method, not
        alias_method. They make sure to always provide a method
        object, which will be cloned internally. This means that it is
        now possible to track the source of a method provided by a
        role, and even follow its history through intermediate roles.

        This means that methods added by a role now show up when
        looking at a class's method list/map. (Dave Rolsky)

    * Makefile.PL
      - From this release on, we'll try to maintain a list of
        conflicting modules, and warn you if you have one
        installed. For example, this release conflicts with ...
        - MooseX::Singleton        <= 0.11
        - MooseX::Params::Validate <= 0.05
        - Fey::ORM                 <= 0.10

        In general, we try to not break backwards compatibility for
        most Moose users, but MooseX modules and other code which
        extends Moose's metaclasses is often affected by very small
        changes in the Moose internals.

    * Moose::Meta::Method::Delegation
    * Moose::Meta::Attribute
      - Delegation methods now have their own method class. (Dave
        Rolsky)

    * Moose::Meta::TypeConstraint::Parameterizable
      - Added a new method 'parameterize' which is basically a factory
        for the containing constraint. This makes it easier to create
        new types of parameterized constraints. (jnapiorkowski)

    * Moose::Meta::TypeConstraint::Union
      - Changed the way Union types canonicalize their names to follow
        the normalized TC naming rules, which means we strip all
        whitespace. (jnapiorkowski)

    * Moose::Util::TypeConstraints
      - Parameter and Union args are now sorted, this makes Int|Str
        the same constraint as Str|Int. (jnapiorkowski)
      - Changes to the way Union types are parsed to more correctly
        stringify their names. (jnapiorkowski)
      - When creating a parameterized type, we now use the new
        parameterize method. (jnapiorkowski)
      - Incoming type constraint strings are now normalized to remove
        all whitespace differences. (jnapiorkowski)
      - Changed the way we parse type constraint strings so that we now
        match TC[Int,Int,...] and TC[name=>Str] as parameterized type
        constraints. This lays the foundation for more flexible type
        constraint implementations.

    * Tests and docs for all the above. (jnapiorkowski)

    * Moose::Exporter
    * Moose
      - Moose::Exporter will no longer remove a subroutine that the
        exporting package re-exports. Moose re-exports the
        Carp::confess function, among others. The reasoning is that we
        cannot know whether you have also explicitly imported those
        functions for your own use, so we err on the safe side and
        always keep them. (Dave Rolsky)
        - added tests for this (rafl)

    * Moose::Meta::Class
      - Changes to how we fix metaclass compatibility that are much
        too complicated to go into. The summary is that Moose is much
        less likely to complain about metaclass incompatibility
        now. In particular, if two metaclasses differ because
        Moose::Util::MetaRole was used on the two corresponding
        classes, then the difference in roles is reconciled for the
        subclass's metaclass. (Dave Rolsky)
      - Squashed an warning in _process_attribute (thepler)

    * Moose::Meta::Role
      - throw exceptions (sooner) for invalid attribute names (thepler)
        - added tests for this (thepler)

    * Moose::Util::MetaRole
      - If you explicitly set a constructor or destructor class for a
        metaclass object, and then applied roles to the metaclass,
        that explicitly set class would be lost and replaced with the
        default.

    * Moose::Meta::Class
    * Moose::Meta::Attribute
    * Moose::Meta::Method
    * Moose
    * Moose::Object
    * Moose::Error::Default
    * Moose::Error::Croak
    * Moose::Error::Confess
      - All instances of confess() changed to use overridable
        C<throw_error> method. This method ultimately calls a class
        constructor, and you can change the class being called. In
        addition, errors now pass more information than just a string.
        The default C<error_class> behaves like C<Carp::confess>, so
        the behavior is not visibly different for end users.

0.57 Wed September 3, 2008
    * Moose::Intro
      - A new bit of doc intended to introduce folks familiar with
        "standard" Perl 5 OO to Moose concepts. (Dave Rolsky)

    * Moose::Unsweetened
      - Shows examples of two classes, each done first with and then
        without Moose. This makes a nice parallel to
        Moose::Intro. (Dave Rolsky)

    * Moose::Util::TypeConstraints
      - Fixed a bug in find_or_parse_type_constraint so that it
        accepts a Moose::Meta::TypeConstraint object as the parent
        type, not just a name (jnapiorkowski)
        - added tests (jnapiorkowski)

    * Moose::Exporter
      - If Sub::Name was not present, unimporting failed to actually
        remove some sugar subs, causing test failures (Dave Rolsky)

0.56 Mon September 1, 2008
    For those not following the series of dev releases, there are
    several major changes in this release of Moose.
      ! Moose::init_meta should now be called as a method. See the
        docs for details.

      - Major performance improvements by nothingmuch.

      - New modules for extension writers, Moose::Exporter and
        Moose::Util::MetaRole by Dave Rolsky.

      - Lots of doc improvements and additions, especially in the
        cookbook sections.

      - Various bug fixes.

    * Removed all references to the experimental-but-no-longer-needed
      Moose::Meta::Role::Application::ToMetaclassInstance.

    * Require Class::MOP 0.65.

0.55_04 Sat August 30, 2008
    * Moose::Util::MetaRole
    * Moose::Cookbook::Extending::Recipe2
      - This simplifies the application of roles to any meta class, as
        well as the base object class. Reimplemented metaclass traits
        using this module. (Dave Rolsky)

    * Moose::Cookbook::Extending::Recipe1
      - This a new recipe, an overview of various ways to write Moose
        extensions (Dave Rolsky)

    * Moose::Cookbook::Extending::Recipe3
    * Moose::Cookbook::Extending::Recipe4
      - These used to be Extending::Recipe1 and Extending::Recipe2,
        respectively.

0.55_03 Fri August 29, 2008
    * No changes from 0.55_02 except increasing the Class::MOP
      dependency to 0.64_07.

0.55_02 Fri August 29, 2008
    * Makefile.PL and Moose.pm
      - explicitly require Perl 5.8.0+ (Dave Rolsky)

    * Moose::Util::TypeConstraints
      - Fix warnings from find_type_constraint if the type is not
        found (t0m).

    * Moose::Meta::TypeConstraint
      - Predicate methods (equals/is_a_type_of/is_subtype_of) now
        return false if the type you specify cannot be found in the
        type registry, rather than throwing an unhelpful and
        coincidental exception. (t0m).
        - added docs & test for this (t0m)

    * Moose::Meta::TypeConstraint::Registry
      - add_type_constraint now throws an exception if a parameter is
        not supplied (t0m).
        - added docs & test for this (t0m)

    * Moose::Cookbook::FAQ
      - Added a faq entry on the difference between "role" and "trait"
        (t0m)

    * Moose::Meta::Role
      - Fixed a bug that caused role composition to not see a required
        method when that method was provided by another role being
        composed at the same time. (Dave Rolsky)
        - test and bug finding (tokuhirom)

0.55_01 Wed August 20, 2008

    !! Calling Moose::init_meta as a function is now         !!
    !! deprecated. Please see the Moose.pm docs for details. !!

    * Moose::Meta::Method::Constructor
      - Fix inlined constructor so that values produced by default
        or builder methods are coerced as required. (t0m)
        - added test for this (t0m)

    * Moose::Meta::Attribute
      - A lazy attribute with a default or builder did not attempt to
        coerce the default value. The immutable code _did_
        coerce. (t0m)
        - added test for this (t0m)

    * Moose::Exporter
      - This is a new helper module for writing "Moose-alike"
        modules. This should make the lives of MooseX module authors
        much easier. (Dave Rolsky)

    * Moose
    * Moose::Cookbook::Meta::Recipe5
      - Implemented metaclass traits (and wrote a recipe for it):

          use Moose -traits => 'Foo'

        This should make writing small Moose extensions a little
        easier (Dave Rolsky)

    * Moose::Cookbook::Basics::Recipe1
      - Removed any examples of direct hashref access, and applied an
        editorial axe to reduce verbosity. (Dave Rolsky)

    * Moose::Cookbook::Basics::Recipe1
      - Also applied an editorial axe here. (Dave Rolsky)

    * Moose
    * Moose::Cookbook::Extending::Recipe1
    * Moose::Cookbook::Extending::Recipe2
      - Rewrote extending and embedding moose documentation and
        recipes to use Moose::Exporter (Dave Rolsky)

    * Moose
    * Moose::Role
      - These two modules now warn when you load them from the main
        package "main" package, because we will not export sugar to
        main. Previously it just did nothing. (Dave Rolsky)

    * Moose::Role
      - Now provide an init_meta method just like Moose.pm, and you
        can call this to provide an alternate role metaclass. (Dave
        Rolsky and nothingmuch)
      - get_method_map now respects the package cache flag (nothingmuch)

    * Moose::Meta::Role
      - Two new methods - add_method and wrap_method_body
        (nothingmuch)

    * many modules
      - Optimizations including allowing constructors to accept hash
        refs, making many more classes immutable, and making
        constructors immutable. (nothingmuch)

0.55 Sun August 3, 2008
    * Moose::Meta::Attribute
      - breaking down the way 'handles' methods are
        created so that the process can be more easily
        overridden by subclasses (stevan)

    * Moose::Meta::TypeConstraint
      - fixing what is passed into a ->message with
        the type constraints (RT #37569)
        - added tests for this (Charles Alderman)

    * Moose::Util::TypeConstraints
      - fix coerce to accept anon types like subtype can (mst)

    * Moose::Cookbook
      - reorganized the recipes into sections - Basics, Roles, Meta,
        Extending - and wrote abstracts for each section (Dave Rolsky)

    * Moose::Cookbook::Basics::Recipe10
      - A new recipe that demonstrates operator overloading
        in combination with Moose. (bluefeet)

    * Moose::Cookbook::Meta::Recipe1
      - an introduction to what meta is and why you'd want to make
        your own metaclass extensions (Dave Rolsky)

    * Moose::Cookbook::Meta::Recipe4
      - a very simple metaclass example (Dave Rolsky)

    * Moose::Cookbook::Extending::Recipe1
      - how to write a Moose-alike module to use your own object base
        class (Dave Rolsky)

    * Moose::Cookbook::Extending::Recipe2
      - how to write modules with an API just like C<Moose.pm> (Dave
        Rolsky)

    * all documentation
      - Tons of fixes, both syntactical and grammatical (Dave
        Rolsky, Paul Fenwick)

0.54 Thurs. July 3, 2008
    ... this is not my day today ...

    * Moose::Meta::Attribute
      - fixed legal_options_for_inheritance such that
        clone_and_inherit options still works for
        Class::MOP::Attribute objects and therefore
        does not break MooseX::AttributeHelpers
        (stevan)

0.53 Thurs. July 3, 2008
    * Whoops, I guess I should run 'make manifest' before
      actually releasing the module. No actual changes
      in this release, except the fact that it includes
      the changes that I didn't include in the last
      release. (stevan--)

0.52 Thurs. July 3, 2008
    * Moose
      - added "FEATURE REQUESTS" section to the Moose docs
        to properly direct people (stevan) (RT #34333)
      - making 'extends' croak if it is passed a Role since
        this is not ever something you want to do
        (fixed by stevan, found by obra)
        - added tests for this (stevan)

    * Moose::Object
      - adding support for DOES (as in UNIVERSAL::DOES)
        (nothingmuch)
        - added test for this

    * Moose::Meta::Attribute
      - added legal_options_for_inheritance (wreis)
        - added tests for this (wreis)

    * Moose::Cookbook::Snacks::*
      - removed some of the unfinished snacks that should
        not have been released yet. Added some more examples
        to the 'Keywords' snack. (stevan)

    * Moose::Cookbook::Style
      - added general Moose "style guide" of sorts to the
        cookbook (nothingmuch) (RT #34335)

    * t/
      - added more BUILDARGS tests (stevan)

0.51 Thurs. Jun 26, 2008
    * Moose::Role
      - add unimport so "no Moose::Role" actually does
        something (sartak)

    * Moose::Meta::Role::Application::ToRole
      - when RoleA did RoleB, and RoleA aliased a method from RoleB in
        order to provide its own implementation, that method still got
        added to the list of required methods for consumers of
        RoleB. Now an aliased method is only added to the list of
        required methods if the role doing the aliasing does not
        provide its own implementation. See Recipe 11 for an example
        of all this. (Dave Rolsky)
        - added tests for this

    * Moose::Meta::Method::Constructor
      - when a single argument that wasn't a hashref was provided to
        an immutabilized constructor, the error message was very
        unhelpful, as opposed to the non-immutable error. Reported by
        dew. (Dave Rolsky)
        - added test for this (Dave Rolsky)

    * Moose::Meta::Attribute
      - added support for meta_attr->does("ShortAlias") (sartak)
        - added tests for this (sartak)
      - moved the bulk of the `handles` handling to the new
        install_delegation method (Stevan)

    * Moose::Object
      - Added BUILDARGS, a new step in new()

    * Moose::Meta::Role::Application::RoleSummation
      - fix typos no one ever sees (sartak)

    * Moose::Util::TypeConstraints
    * Moose::Meta::TypeConstraint
    * Moose::Meta::TypeCoercion
      - Attempt to work around the ??{ } vs. threads issue
        (not yet fixed)
      - Some null_constraint optimizations

0.50 Thurs. Jun 11, 2008
    - Fixed a version number issue by bumping all modules
      to 0.50.

0.49 Thurs. Jun 11, 2008
    !! This version now approx. 20-25% !!
    !! faster with new Class::MOP 0.59 !!

    * Moose::Meta::Attribute
      - fixed how the is => (ro|rw) works with
        custom defined reader, writer and accessor
        options.
        - added docs for this (TODO).
        - added tests for this (Thanks to Penfold)
      - added the custom attribute alias for regular
        Moose attributes which is "Moose"
      - fix builder and default both being used
        (groditi)

    * Moose
      Moose::Meta::Class
      Moose::Meta::Attribute
      Moose::Meta::Role
      Moose::Meta::Role::Composite
      Moose::Util::TypeConstraints
      - switched usage of reftype to ref because
        it is much faster

    * Moose::Meta::Role
      - changing add_package_symbol to use the new
        HASH ref form

    * Moose::Object
      - fixed how DEMOLISHALL is called so that it
        can be overrided in subclasses (thanks to Sartak)
        - added test for this (thanks to Sartak)

    * Moose::Util::TypeConstraints
      - move the ClassName type check code to
        Class::MOP::is_class_loaded (thanks to Sartak)

    * Moose::Cookbook::Recipe11
      - add tests for this (thanks to tokuhirom)

0.48 Thurs. May 29, 2008
    (early morning release engineering)--

    - fixing the version in Moose::Meta::Method::Destructor
      which was causing the indexer to choke

0.47 Thurs. May 29, 2008
    (late night release engineering)--

    - fixing the version is META.yml, no functional
      changes in this release

0.46 Wed. May 28, 2008
    !! This version now approx. 20-25% !!
    !! faster with new Class::MOP 0.57 !!

    * Moose::Meta::Class
      - some optimizations of the &initialize method
        since it is called so often by &meta

    * Moose::Meta::Class
      Moose::Meta::Role
      - now use the get_all_package_symbols from the
        updated Class::MOP, test suite is now 10 seconds
        faster

    * Moose::Meta::Method::Destructor
      - is_needed can now also be called as a class
        method for immutablization to check if the
        destructor object even needs to be created
        at all

    * Moose::Meta::Method::Destructor
      Moose::Meta::Method::Constructor
      - added more descriptive error message to help
        keep people from wasting time tracking an error
        that is easily fixed by upgrading.

0.45 Saturday, May 24, 2008
    * Moose
      - Because of work in Class::MOP 0.57, all
        XS based functionality is now optional
        and a Pure Perl version is supplied
        - the CLASS_MOP_NO_XS environment variable
          can now be used to force non-XS versions
          to always be used
        - several of the packages have been tweaked
          to take care of this, mostly we added
          support for the package_name and name
          variables in all the Method metaclasses
      - before/around/after method modifiers now
        support regexp matching of names
        (thanks to Takatoshi Kitano)
        - tests added for this
        - NOTE: this only works for classes, it
          is currently not supported in roles,
          but, ... patches welcome
      - All usage of Carp::confess have been replaced
        by Carp::croak in the "keyword" functions since
        the stack trace is usually not helpful

    * Moose::Role
      - All usage of Carp::confess have been replaced
        by Carp::croak in the "keyword" functions since
        the stack trace is usually not helpful
      - The 'has' keyword for roles now accepts the
        same array ref form that Moose.pm does
        (has [qw/foo bar/] => (is => 'rw', ...))
        - added test for this

    * Moose::Meta::Attribute
      - trigger on a ro-attribute is no longer an
        error, as it's useful to trigger off of the
        constructor

    * Moose::Meta::Class
      - added same 'add_package_symbol' fix as in
        Class::MOP 0.57

    * Moose::Util
      - does_role now handles non-Moose classes
        more gracefully
        - added tests for this
      - added the 'add_method_modifier' function
        (thanks to Takatoshi Kitano)

    * Moose::Util::TypeConstraints
      - subtypes of parameterizable types now are
        themselves parameterizable types

    * Moose::Meta::Method::Constructor
      - fixed bug where trigger was not being
        called by the inlined immutable
        constructors
        - added test for this (thanks to Caelum)

    * Moose::Meta::Role::Application::ToInstance
      - now uses the metaclass of the instance
        (if possible) to create the anon-class
        (thanks Jonathan Rockway)

    * Moose::Cookbook::Recipe22
      - added the meta-attribute trait recipe
        (thanks to Sartak)

    * t/
      - fixed hash-ordering test bug that was
        causing occasional cpantester failures
      - renamed the t/000_recipe/*.t tests to be
        more descriptive (thanks to Sartak)

0.44 Sat. May 10, 2008
    * Moose
      - made make_immutable warning cluck to
        show where the error is (thanks mst)

    * Moose::Object
      - BUILDALL and DEMOLISHALL now call
        ->body when looping through the
        methods, to avoid the overloaded
        method call.
      - fixed issue where DEMOLISHALL was
        eating the $@ values, and so not
        working correctly, it still kind of
        eats them, but so does vanilla perl
        - added tests for this

    * Moose::Cookbook::Recipe7
      - added new recipe for immutable
        functionality (thanks Dave Rolsky)

    * Moose::Cookbook::Recipe9
      - added new recipe for builder and
        lazy_build (thanks Dave Rolsky)

    * Moose::Cookbook::Recipe11
      - added new recipe for method aliasing
        and exclusion with Roles (thanks Dave Rolsky)

    * t/
      - fixed Win32 test failure (thanks spicyjack)

    ~ removed Build.PL and Module::Build compat
      since Module::Install has done that.

0.43 Wed. April, 30, 2008
    * NOTE TO SELF:
        drink more coffee before
        doing release engineering

    - whoops, forgot to do the smolder tests,
      and we broke some of the custom meta-attr
      modules. This fixes that.

0.42 Mon. April 28, 2008
    - some bad tests slipped by, nothing else
      changed in this release (cpantesters++)

    - upped the Class::MOP dependency to 0.55
      since we have tests which need the C3
      support

0.41 Mon. April 28, 2008
    ~~ numerous documentation updates ~~

    - Changed all usage of die to Carp::croak for better
      error reporting (initial patch by Tod Hagan)

    ** IMPORTANT NOTE **
    - the make_immutable keyword is now deprecated, don't
      use it in any new code and please fix your old code
      as well. There will be 2 releases, and then it will
      be removed.

    * Moose
      Moose::Role
      Moose::Meta::Class
      - refactored the way inner and super work to avoid
        any method/@ISA cache penalty (nothingmuch)

    * Moose::Meta::Class
      - fixing &new_object to make sure trigger gets the
        coerced value (spotted by Charles Alderman on the
        mailing list)
        - added test for this

    * Moose::Meta::Method::Constructor
      - immutable classes which had non-lazy attributes were calling
        the default generating sub twice in the constructor. (bug
        found by Jesse Luehrs, fixed by Dave Rolsky)
        - added tests for this (Dave Rolsky)
      - fix typo in initialize_body method (nothingmuch)

    * Moose::Meta::Method::Destructor
      - fix typo in initialize_body method (nothingmuch)

    * Moose::Meta::Method::Overriden
      Moose::Meta::Method::Augmented
      - moved the logic for these into their own
        classes (nothingmuch)

    * Moose::Meta::Attribute
      - inherited attributes may now be extended without
        restriction on the type ('isa', 'does') (Sartak)
        - added tests for this (Sartak)
      - when an attribute property is malformed (such as lazy without
        a default), give the name of the attribute in the error
        message (Sartak)
      - added the &applied_traits and &has_applied_traits methods
        to allow introspection of traits
        - added tests for this
      - moved 'trait' and 'metaclass' argument handling to here from
        Moose::Meta::Class
      - clone_and_inherit_options now handles 'trait' and 'metaclass' (has
        '+foo' syntax) (nothingmuch)
        - added tests for this (t0m)

    * Moose::Object
      - localize $@ inside DEMOLISHALL to avoid it
        eating $@ (found by Ernesto)
        - added test for this (thanks to Ernesto)

    * Moose::Util::TypeConstraints
      - &find_type_constraint now DWIMs when given an
        type constraint object or name (nothingmuch)
      - &find_or_create_type_constraint superseded with a number of more
        specific functions:
        - find_or_create_{isa,does}_type_constraint
        - find_or_parse_type_constraint

    * Moose::Meta::TypeConstraint
      Moose::Meta::TypeConstraint::Class
      Moose::Meta::TypeConstraint::Role
      Moose::Meta::TypeConstraint::Enum
      Moose::Meta::TypeConstraint::Union
      Moose::Meta::TypeConstraint::Parameterized
        - added the &equals method for comparing two type
          constraints (nothingmuch)
          - added tests for this (nothingmuch)

    * Moose::Meta::TypeConstraint
      - add the &parents method, which is just an alias to &parent.
        Useful for polymorphism with TC::{Class,Role,Union} (nothingmuch)

    * Moose::Meta::TypeConstraint::Class
      - added the class attribute for introspection purposes
        (nothingmuch)
        - added tests for this

    * Moose::Meta::TypeConstraint::Enum
      Moose::Meta::TypeConstraint::Role
      - broke these out into their own classes (nothingmuch)

    * Moose::Cookbook::Recipe*
      - fixed references to test file locations in the POD
        and updated up some text for new Moose features
        (Sartak)

    * Moose::Util
      - Added &resolve_metaclass_alias, a helper function for finding an actual
        class for a short name (e.g. in the traits list)

0.40 Fri. March 14, 2008
    - I hate Pod::Coverage

0.39 Fri. March 14, 2008
    * Moose
      - documenting the use of '+name' with attributes
        that come from recently composed roles. It makes
        sense, people are using it, and so why not just
        officially support it.
      - fixing the 'extends' keyword so that it will not
        trigger Ovid's bug (http://use.perl.org/~Ovid/journal/35763)

    * oose
      - added the perl -Moose=+Class::Name feature to allow
        monkeypatching of classes in one liners

    * Moose::Util
      - fixing the 'apply_all_roles' keyword so that it will not
        trigger Ovid's bug (http://use.perl.org/~Ovid/journal/35763)

    * Moose::Meta::Class
      - added ->create method which now supports roles (thanks to jrockway)
        - added tests for this
      - added ->create_anon_class which now supports roles and caching of
        the results (thanks to jrockway)
        - added tests for this
      - made ->does_role a little more forgiving when it is
        checking a Class::MOP era metaclasses.

    * Moose::Meta::Role::Application::ToInstance
      - it is now possible to pass extra params to be used when
        a role is applied to an the instance (rebless_params)
        - added tests for this

    * Moose::Util::TypeConstraints
      - class_type now accepts an optional second argument for a
        custom message. POD anotated accordingly (groditi)
        - added tests for this
      - it is now possible to make anon-enums by passing 'enum' an
        ARRAY ref instead of the $name => @values. Everything else
        works as before.
        - added tests for this

    * t/
      - making test for using '+name' on attributes consumed
        from a role, it works and makes sense too.

    * Moose::Meta::Attribute
      - fix handles so that it doesn't return nothing
        when the method cannot be found, not sure why
        it ever did this originally, this means we now
        have slightly better support for AUTOLOADed
        objects
        - added more delegation tests
      - adding ->does method to this so as to better
        support traits and their introspection.
        - added tests for this

    * Moose::Object
      - localizing the Data::Dumper configurations so
        that it does not pollute others (RT #33509)
      - made ->does a little more forgiving when it is
        passed Class::MOP era metaclasses.

0.38 Fri. Feb. 15, 2008
    * Moose::Meta::Attribute
      - fixed initializer to correctly do
        type checking and coercion in the
        callback
        - added tests for this

    * t/
      - fixed some finicky tests (thanks to konobi)

0.37 Thurs. Feb. 14, 2008
    * Moose
      - fixed some details in Moose::init_meta
        and its superclass handling (thanks thepler)
        - added tests for this (thanks thepler)
      - 'has' now dies if you don't pass in name
        value pairs
      - added the 'make_immutable' keyword as a shortcut
        to make_immutable

    * Moose::Meta::Class
      Moose::Meta::Method::Constructor
      Moose::Meta::Attribute
      - making (init_arg => undef) work here too
        (thanks to nothingmuch)

    * Moose::Meta::Attribute
      Moose::Meta::Method::Constructor
      Moose::Meta::Method::Accessor
      - make lazy attributes respect attr initializers (rjbs)
        - added tests for this

    * Moose::Util::TypeConstraints
      Moose::Util::TypeConstraints::OptimizedConstraints
      Moose::Meta::TypeConstraints
      Moose::Meta::Attribute
      Moose::Meta::Method::Constructor
      Moose::Meta::Method::Accessor
      - making type errors use the
        assigned message (thanks to Sartak)
        - added tests for this

    * Moose::Meta::Method::Destructor
      - making sure DESTROY gets inlined properly
        with successive DEMOLISH calls (thanks to manito)

    * Moose::Meta::Attribute
      Moose::Meta::Method::Accessor
      - fixed handling of undef with type constraints
        (thanks to Ernesto)
        - added tests for this

    * Moose::Util
      - added &get_all_init_args and &get_all_attribute_values
        (thanks to Sartak and nothingmuch)

0.36 Sat. Jan. 26, 2008
    * Moose::Role
      Moose::Meta::Attribute
      - role type tests now support when roles are
        applied to non-Moose classes (found by ash)
        - added tests for this (thanks to ash)
      - couple extra tests to boost code coverage

    * Moose::Meta::Method::Constructor
      - improved fix for handling Class::MOP attributes
        - added test for this

    * Moose::Meta::Class
      - handled the add_attribute($attribute_meta_object)
        case correctly
        - added test for this

0.35 Tues. Jan. 22, 2008
    * Moose::Meta::Method::Constructor
      - fix to make sure even Class::MOP attributes
        are handled correctly (Thanks to Dave Rolsky)
        - added test for this (also Dave Rolsky)

    * Moose::Meta::Class
      - improved error message on _apply_all_roles,
        you should now use Moose::Util::apply_all_roles
        and you shouldnt have been using a _ prefixed
        method in the first place ;)

0.34 Mon. Jan. 21, 2008
    ~~~ more misc. doc. fixes ~~~
    ~~ updated copyright dates ~~

    Moose is now a postmodern object system :)
      - (see the POD for details)

    * <<Role System Refactoring>>
    - this release contains a major reworking and
      cleanup of the role system
      - 100% backwards compat.
      - Role application now restructured into seperate
        classes based on type of applicants
      - Role summation (combining of more than one role)
        is much cleaner and anon-classes are no longer
        used in this process
      - new Composite role metaclass
      - runtime application of roles to instances
        is now more efficient and re-uses generated
        classes when applicable

    * <<New Role composition features>>
      - methods can now be excluded from a given role
        during composition
      - methods can now be aliased to another name (and
        still retain the original as well)

    * Moose::Util::TypeConstraints::OptimizedConstraints
      - added this module (see above)

    * Moose::Meta::Class
      - fixed the &_process_attribute method to be called
        by &add_attribute, so that the API is now correct

    * Moose::Meta::Method::Accessor
      - fixed bug when passing a list of values to
        an accessor would get (incorrectly) ignored.
        Thanks to Sartak for finding this ;)
        - added tests for this (Sartak again)

    * Moose::Meta::Method::Accessor
      Moose::Meta::Method::Constructor
      Moose::Meta::Attribute
      Moose::Meta::TypeConstraint
      Moose::Meta::TypeCoercion
      - lots of cleanup of such things as:
        - generated methods
        - type constraint handling
        - error handling/messages
        (thanks to nothingmuch)

    * Moose::Meta::TypeConstraint::Parameterizable
      - added this module to support the refactor
        in Moose::Meta::TypeConstraint::Parameterized

    * Moose::Meta::TypeConstraint::Parameterized
      - refactored how these types are handled so they
        are more generic and not confined to ArrayRef
        and HashRef only

    * t/
      - shortened some file names for better VMS support (RT #32381)

0.33 Fri. Dec. 14, 2007
    !! Moose now loads 2 x faster !!
    !!  with new Class::MOP 0.49  !!

    ++ new oose.pm module to make command line
       Moose-ness easier (see POD docs for more)

    * Moose::Meta::Class
    * Moose::Meta::Role
      - several tweaks to take advantage of the
        new method map caching in Class::MOP

    * Moose::Meta::TypeConstraint::Parameterized
      - allow subtypes of ArrayRef and HashRef to
        be used as a container (sartak)
        - added tests for this
      - basic support for coercion to ArrayRef and
        HashRef for containers (sartak)
        - added tests for this

    * Moose::Meta::TypeCoercion
      - coercions will now create subtypes as needed
        so you can now add coercions to parameterized
        types without having to explictly define them
        - added tests for this

    * Moose::Meta::Method::Accessor
      - allow subclasses to decide whether we need
        to copy the value into a new variable (sartak)

0.32 Tues. Dec. 4, 2007
    * Moose::Util::TypeConstraints
      - fixing how subtype aliases of unions work
        they should inherit the parent's coercion
        - added tests for this
      - you can now define multiple coercions on
        a single type at different times instead of
        having to do it all in one place
        - added tests for this

    * Moose::Meta::TypeConstraint
      - there is now a default constraint of sub { 1 }
        instead of Moose::Util::TypeConstraints setting
        this for us

    * Moose::Meta::TypeCoercion
    * Moose::Meta::TypeCoercion::Union
      - added the &has_coercion_for_type and
        &add_type_coercions methods to support the
        new features above (although you cannot add
        more type coercions for Union types)

0.31 Mon. Nov. 26, 2007
    * Moose::Meta::Attribute
      - made the +attr syntax handle extending types with
        parameters. So "has '+foo' => (isa => 'ArrayRef[Int]')"
        now works if the original foo is an ArrayRef.
        - added tests for this.
      - delegation now works even if the attribute does not
        have a reader method using the get_read_method_ref
        method from Class::MOP::Attribute.
        - added tests for this
        - added docs for this

    * Moose::Util::TypeConstraints
      - passing no "additional attribute info" to
        &find_or_create_type_constraint will no longer
        attempt to create an __ANON__ type for you,
        instead it will just return undef.
        - added docs for this

0.30 Fri. Nov. 23, 2007
    * Moose::Meta::Method::Constructor
      -builder related bug in inlined constructor. (groditi)

    * Moose::Meta::Method::Accessor
      - genereate unnecessary calls to predicates and refactor
        code generation for runtime speed (groditi)

    * Moose::Util::TypeConstraints
      - fix ClassName constraint to introspect symbol table (mst)
        - added more tests for this (mst)
      - fixed it so that subtype 'Foo' => as 'HashRef[Int]' ...
        with work correctly.
        - added tests for this

    * Moose::Cookbook
      - adding the link to Recipie 11 (written by Sartak)
        - adding test for SYNOPSIS code

    * t/
      - New tests for builder bug. Upon instantiation, if an
        attribute had a builder, no value and was not lazy the
        builder default was not getting run, oops. (groditi)

0.29 Tues. Nov. 13, 2007
    * Moose::Meta::Attribute
      - Fix error message on missing builder method (groditi)

    * Moose::Meta::Method::Accessor
      - Fix error message on missing builder method (groditi)

    * t/
      - Add test to check for the correct error message when
        builder method is missing (groditi)

0.28 Tues. Nov. 13, 2007
    - 0.27 packaged incorrectly (groditi)

0.27 Tues. Nov. 13, 2007
    * Moose::Meta::Attribute
      - Added support for the new builder option (groditi)
      - Added support for lazy_build option (groditi)
      - Changed slot initialization for predicate changes (groditi)

    * Moose::Meta::Method::Accessor
      - Added support for lazy_build option (groditi)
      - Fix inline methods to work with corrected predicate
        behavior (groditi)

    * Moose::Meta::Method::Constructor
      - Added support for lazy_build option (groditi)

    * t/
      - tests for builder and lazy_build (groditi)

    * fixing some misc. bits in the docs that
      got mentioned on CPAN Forum & perlmonks

    * Moose::Meta::Role
      - fixed how required methods are handled
        when they encounter overriden or modified
        methods from a class (thanks to confound).
        - added tests for this

    * Moose::Util::TypeConstraint
      - fixed the type notation parser so that
        the | always creates a union and so is
        no longer a valid type char (thanks to
        konobi, mugwump and #moose for working
        this one out.)
        - added more tests for this

0.26 Thurs. Sept. 27, 2007
    == New Features ==

    * Parameterized Types
      We now support parameterized collection types, such as:
          ArrayRef[Int]    # array or integers
          HashRef[Object]  # a hash with object values
      They can also be nested:
          ArrayRef[HashRef[RegexpRef]] # an array of hashes with regex values
      And work with the type unions as well:
          ArrayRef[Int | Str]  # array of integers of strings

    * Better Framework Extendability
      Moose.pm is now "extendable" such that it is now much
      easier to extend the framework and add your own keywords
      and customizations. See the "EXTENDING AND EMBEDDING MOOSE"
      section of the Moose.pm docs.

    * Moose Snacks!
      In an effort to begin documenting some of the various
      details of Moose as well as some common idioms, we have
      created Moose::Cookbook::Snacks as a place to find
      small (easily digestable) nuggets of Moose code.

    ====
    ~ Several doc updates/cleanup thanks to castaway ~

    - converted build system to use Module::Install instead of
      Module::Build (thanks to jrockway)

    * Moose
      - added all the meta classes to the immutable list and
        set it to inline the accessors
      - fix import to allow Sub::Exporter like { into => }
            and { into_level => } (perigrin)
      - exposed and documented init_meta() to allow better
            embedding and extending of Moose (perigrin)

        * t/
          - complete re-organization of the test suite
          - added some new tests as well
          - finally re-enabled the Moose::POOP test since
            the new version of DBM::Deep now works again
            (thanks rob)

    * Moose::Meta::Class
      - fixed very odd and very nasty recursion bug with
        inner/augment (mst)
        - added tests for this (eilara)

    * Moose::Meta::Attribute
      Moose::Meta::Method::Constructor
      Moose::Meta::Method::Accessor
      - fixed issue with overload::Overloaded getting called
        on non-blessed items. (RT #29269)
        - added tests for this

    * Moose::Meta::Method::Accessor
      - fixed issue with generated accessor code making
        assumptions about hash based classes (thanks to dexter)

    * Moose::Coookbook::Snacks
      - these are bits of documentation, not quite as big as
        Recipes but which have no clear place in the module docs.
        So they are Snacks! (horray for castaway++)

    * Moose::Cookbook::Recipe4
      - updated it to use the new ArrayRef[MyType] construct
        - updated the accompanying test as well

    +++ Major Refactor of the Type Constraint system +++
    +++       with new features added as well        +++

    * Moose::Util::TypeConstraint
      - no longer uses package variable to keep track of
        the type constraints, now uses the an instance of
        Moose::Meta::TypeConstraint::Registry to do it
      - added more sophisticated type notation parsing
        (thanks to mugwump)
        - added tests for this

    * Moose::Meta::TypeConstraint
      - some minor adjustments to make subclassing easier
      - added the package_defined_in attribute so that we
        can track where the type constraints are created

    * Moose::Meta::TypeConstraint::Union
      - this is now been refactored to be a subclass of
        Moose::Meta::TypeConstraint

    * Moose::Meta::TypeCoercion::Union
      - this has been added to service the newly refactored
        Moose::Meta::TypeConstraint::Union and is itself
        a subclass of Moose::Meta::TypeCoercion

    * Moose::Meta::TypeConstraint::Parameterized
      - added this module (taken from MooseX::AttributeHelpers)
        to help construct nested collection types
        - added tests for this

    * Moose::Meta::TypeConstraint::Registry
      - added this class to keep track of type constraints

0.25 Mon. Aug. 13, 2007
    * Moose
      - Documentation update to reference Moose::Util::TypeConstraints
        under 'isa' in 'has' for how to define a new type
        (thanks to shlomif).

    * Moose::Meta::Attribute
      - required attributes now will no longer accept undef
        from the constructor, even if there is a default and lazy
        - added tests for this
      - default subroutines must return a value which passes the
        type constraint
        - added tests for this

    * Moose::Meta::Attribute
    * Moose::Meta::Method::Constructor
    * Moose::Meta::Method::Accessor
      - type-constraint tests now handle overloaded objects correctly
        in the error message
        - added tests for this (thanks to EvanCarroll)

    * Moose::Meta::TypeConstraint::Union
      - added (has_)hand_optimized_constraint to this class so that
        it behaves as the regular Moose::Meta::TypeConstraint does.

    * Moose::Meta::Role
      - large refactoring of this code
      - added several more tests
        - tests for subtle conflict resolition issues
          added, but not currently running
          (thanks to kolibre)

    * Moose::Cookbook::Recipe7
      - added new recipe for augment/inner functionality
        (still in progress)
        - added test for this

    * Moose::Spec::Role
      - a formal definition of roles (still in progress)

    * Moose::Util
      - utilities for easier working with Moose classes
        - added tests for these

    * Test::Moose
      - This contains Moose specific test functions
        - added tests for these

0.24 Tues. July 3, 2007
    ~ Some doc updates/cleanup ~

    * Moose::Meta::Attribute
      - added support for roles to be given as parameters
        to the 'handles' option.
        - added tests and docs for this
      - the has '+foo' attribute form now accepts changes to
        the lazy option, and the addition of a handles option
        (but not changing the handles option)
        - added tests and docs for this

    * Moose::Meta::Role
      - required methods are now fetched using find_method_by_name
        so that required methods can come from superclasses
        - adjusted tests for this

0.23 Mon. June 18, 2007
    * Moose::Meta::Method::Constructor
      - fix inlined constructor for hierarchy with multiple BUILD methods (mst)
    * Moose::Meta::Class
      - Modify make_immutable to work with the new Class::MOP immutable
        mechanism + POD + very basic test (groditi)
    * Moose::Meta::Attribute
      - Fix handles to use goto() so that caller() comes out properly on
        the other side (perigrin)

0.22 Thurs. May 31, 2007
    * Moose::Util::TypeConstraints
      - fix for prototype undeclared issue when Moose::Util::TypeConstraints
        loaded before consumers (e.g. Moose::Meta::Attribute) by predeclaring
        prototypes for functions
      - added the ClassName type constraint, this checks for strings
        which will respond true to ->isa(UNIVERSAL).
        - added tests and docs for this
      - subtyping just in name now works correctly by making the
        default for where be { 1 }
        - added test for this

    * Moose::Meta::Method::Accessor
      - coerce and lazy now work together correctly, thanks to
        merlyn for finding this bug
        - tests added for this
      - fix reader presedence bug in Moose::Meta::Attribute + tests

    * Moose::Object
      - Foo->new(undef) now gets ignored, it is assumed you meant to pass
        a HASH-ref and missed. This produces better error messages then
        having it die cause undef is not a HASH.
        - added tests for this

0.21 Thursday, May 2nd, 2007
    * Moose
      - added SUPER_SLOT and INNER_SLOT class hashes to support unimport
      - modified unimport to remove super and inner along with the rest
        - altered unimport tests to handle this

    * Moose::Role
      - altered super export to populate SUPER_SLOT

    * Moose::Meta::Class
      - altered augment and override modifier application to use *_SLOT
        - modified tests for these to unimport one test class each to test

    * Moose::Meta::Role
      - fixed issue where custom attribute metaclasses
        where not handled correctly in roles
        - added tests for this

    * Moose::Meta::Class
      - fixed issue where extending metaclasses with
        roles would blow up. Thanks to Aankhen`` for
        finding this insidious error, and it's solution.

    ~~ lots of spelling and grammer fixes in the docs,
       many many thanks to rlb3 and Aankhen for these :)

0.20 Friday, April 6th, 2007
    >> I messed up the SKIP logic in one test
       so this release is just to fix that.

    * Moose
      - 'has' now also accepts an ARRAY ref
        to create multiple attrs (see docs)
        (thanks to konobi for this)
         - added tests and docs

0.19 Thurs. April 5th, 2007
    ~~ More documentation updates ~~

    * Moose::Util::TypeConstraints
      - 'type' now supports messages as well
        thanks to phaylon for finding this
        - added tests for this
      - added &list_all_type_constraints and
        &list_all_builtin_type_constraints
        functions to facilitate introspection.

    * Moose::Meta::Attribute
      - fixed regexp 'handles' declarations
        to build the list of delegated methods
        correctly (and not override important
        things like &new) thanks to ashleyb
        for finding this
        - added tests and docs for this
      - added the 'documentation' attributes
        so that you can actually document your
        attributes and inspect them through the
        meta-object.
        - added tests and docs for this

    * Moose::Meta::Class
      - when loading custom attribute metaclasses
        it will first look in for the class in the
        Moose::Meta::Attribute::Custom::$name, and
        then default to just loading $name.
        - added tests and docs for this

    * Moose::Meta::TypeConstraint
      - type constraints now stringify to their names.
        - added test for this

    * misc.
      - added tests to assure we work with Module::Refresh
      - added stricter test skip logic in the Moose POOP
        test, ask Rob Kinyon why.
        - *cough* DBM::Deep 1.0 backwards compatibility sucks *cough* ;)

0.18 Sat. March 10, 2007
    ~~ Many, many documentation updates ~~

    * misc.
      - We now use Class::MOP::load_class to
        load all classes.
      - added tests to show types and subtypes
        working with Declare::Constraints::Simple
        and Test::Deep as constraint engines.

0.18_001
    !! You must have Class::MOP 0.37_001  !!
    !! for this developer release to work !!

    This release was primarily adding the immutable
    feature to Moose. An immutable class is one which
    you promise not to alter. When you set the class
    as immutable it will perform various bits of
    memoization and inline certain part of the code
    (constructors, destructors and accessors). This
    minimizes (and in some cases totally eliminates)
    one of Moose's biggest performance hits. This
    feature is not on by default, and is 100% optional.
    It has several configurable bits as well, so you
    can pick and choose to your specific needs.

    The changes involved in this were fairly wide and
    highly specific, but 100% backwards compatible, so
    I am not going to enumerate them here. If you are
    truely interested in what was changed, please do
    a diff :)

0.17 Tues. Nov. 14, 2006
    * Moose::Meta::Method::Accessor
      - bugfix for read-only accessors which
        are have a type constraint and lazy.
        Thanks to chansen for finding it.

0.16 Tues. Nov. 14, 2006
    ++ NOTE ++
    There are some speed improvements in this release,
    but they are only the begining, so stay tuned.

    * Moose::Object
      - BUILDALL and DEMOLISHALL no longer get
        called unless they actually need to be.
        This gave us a signifigant speed boost
        for the cases when there is no BUILD or
        DEMOLISH method present.

    * Moose::Util::TypeConstraints
    * Moose::Meta::TypeConstraint
      - added an 'optimize_as' option to the
        type constraint, which allows for a
        hand optimized version of the type
        constraint to be used when possible.
      - Any internally created type constraints
        now provide an optimized version as well.

0.15 Sun. Nov. 5, 2006
    ++ NOTE ++
    This version of Moose *must* have Class::MOP 0.36 in order
    to work correctly. A number of small internal tweaks have
    been made in order to be compatible with that release.

    * Moose::Util::TypeConstraints
      - added &unimport so that you can clean out
        your class namespace of these exported
        keywords

    * Moose::Meta::Class
      - fixed minor issue which occasionally
        comes up during global destruction
        (thanks omega)
      - moved Moose::Meta::Method::Overriden into
        its own file.

    * Moose::Meta::Role
      - moved Moose::Meta::Role::Method into
        its own file.

    * Moose::Meta::Attribute
      - changed how we do type checks so that
        we reduce the overall cost, but still
        retain correctness.
       *** API CHANGE ***
      - moved accessor generation methods to
        Moose::Meta::Method::Accessor to
        conform to the API changes from
        Class::MOP 0.36

    * Moose::Meta::TypeConstraint
      - changed how constraints are compiled
        so that we do less recursion and more
        iteration. This makes the type check
        faster :)
      - moved Moose::Meta::TypeConstraint::Union
        into its own file

    * Moose::Meta::Method::Accessor
      - created this from methods formerly found in
        Moose::Meta::Attribute

    * Moose::Meta::Role::Method
      - moved this from Moose::Meta::Role

    * Moose::Meta::Method::Overriden
      - moved this from Moose::Meta::Class

    * Moose::Meta::TypeConstraint::Union
      - moved this from Moose::Meta::TypeConstraint

0.14 Mon. Oct. 9, 2006

    * Moose::Meta::Attribute
      - fixed lazy attributes which were not getting
        checked with the type constraint (thanks ashley)
        - added tests for this
      - removed the over-enthusiastic DWIMery of the
        automatic ArrayRef and HashRef defaults, it
        broke predicates in an ugly way.
        - removed tests for this

0.13 Sat. Sept. 30, 2006
    ++ NOTE ++
    This version of Moose *must* have Class::MOP 0.35 in order
    to work correctly. A number of small internal tweaks have
    been made in order to be compatible with that release.

    * Moose
      - Removed the use of UNIVERSAL::require to be a better
        symbol table citizen and remove a dependency
        (thanks Adam Kennedy)

      **~~ removed experimental & undocumented feature ~~**
      - commented out the 'method' and 'self' keywords, see the
        comments for more info.

    * Moose::Cookbook
      - added a FAQ and WTF files to document frequently
        asked questions and common problems

    * Moose::Util::TypeConstraints
      - added GlobRef and FileHandle type constraint
        - added tests for this

    * Moose::Meta::Attribute
      - if your attribute 'isa' ArrayRef of HashRef, and you have
        not explicitly set a default, then make the default DWIM.
        This will also work for subtypes of ArrayRef and HashRef
        as well.
      - you can now auto-deref subtypes of ArrayRef or HashRef too.
        - new test added for this (thanks to ashley)

    * Moose::Meta::Role
      - added basic support for runtime role composition
        but this is still *highly experimental*, so feedback
        is much appreciated :)
        - added tests for this

    * Moose::Meta::TypeConstraint
      - the type constraint now handles the coercion process
        through delegation, this is to support the coercion
        of unions

    * Moose::Meta::TypeConstraint::Union
      - it is now possible for coercions to be performed
        on a type union
        - added tests for this (thanks to konobi)

    * Moose::Meta::TypeCoercion
      - properly capturing error when type constraint
        is not found

    * Build.PL
      - Scalar::Util 1.18 is bad on Win32, so temporarily
        only require version 1.17 for Win32 and cygwin.
        (thanks Adam Kennedy)

0.12 Sat. Sept. 1, 2006
    * Moose::Cookbook
      - Recipe5 (subtypes & coercion) has been written

    * Moose
      - fixed "bad meta" error message to be more descriptive
      - fixed &unimport to not remove the &inner and &super
        keywords because we need to localize them.
      - fixed number of spelling/grammer issues, thanks Theory :)

      **~~ experimental & undocumented feature ~~**
      - added the method and self keywords, they are basically
        just sugar, and they may not stay around.

    * Moose::Object
      - added &dump method to easily Data::Dumper
        an object

    * Moose::Meta::TypeConstraint
      - added the &is_a_type_of method to check both the current
        and the subtype of a method (similar to &isa with classes)

    * Moose::Meta::Role
      - this is now a subclass of Class::MOP::Module, and no longer
        creates the _role_meta ugliness of before.
        - fixed tests to reflect this change

0.11 Wed. July 12, 2006
    * Moose
      - added an &unimport method to remove all the keywords
        that Moose will import, simply add 'no Moose' to the
        bottom of your class file.

    * t/
      - fixed some test failures caused by a forgotten test
        dependency.

0.10 Thurs. July 6, 2006
    * Moose
      - improved error message when loading modules so
        it is less confusing when you load a role.
      - added &calculate_all_roles method to
        Moose::Meta::Class and Moose::Meta::Role

    NOTE:
    This module has been tested against Class::MOP 0.30
    but it does not yet utilize the optimizations
    it makes available. Stay tuned for that ;)

0.09_03 Fri. June 23, 2006
    ++ DEVELOPER RELEASE ++
    * Moose
      - 'use strict' and 'use warnings' are no longer
         needed in Moose classes, Moose itself will
         turn them on for you.
         - added tests for this
      - moved code from exported subs to private methods
        in Moose::Meta::Class

    * Moose::Role
      - as with Moose, strict and warnings are
        automatically turned on for you.
         - added tests for this

    * Moose::Meta::Role
      - now handles an edge case for override errors
        - added tests for this
      - added some more edge case tests

0.09_02 Tues. May 16, 2006
    ++ DEVELOPER RELEASE ++
    * Moose
      - added prototypes to the exported subs
      - updated docs

    * Moose::Role
      - added prototypes to the exported subs
      - updated docs

    * Moose::Util::TypeConstraints
      - cleaned up prototypes for the subs
      - updated docs

0.09_01 Fri. May 12, 2006
    ++ DEVELOPER RELEASE ++
      - This release works in combination with
        Class::MOP 0.29_01, it is a developer
        release because it uses the a new
        instance sub-protocol and a fairly
        complete Role implementation. It has
        not yet been optimized, so it slower
        the the previous CPAN version. This
        release also lacks good updated docs,
        the official release will have updated docs.

    * Moose
      - refactored the keyword exports
        - 'with' now checks Role validaity and
          accepts more than one Role at a time
        - 'extends' makes metaclass adjustments as
           needed to ensure metaclass compatibility

    * Moose::Role
      - refactored the keyword exports
        - 'with' now checks Role validaity and
          accepts more than one Role at a time

    * Moose::Util::TypeConstraints
      - added the 'enum' keyword for simple
        string enumerations which can be used as
        type constraints
        - see example of usage in t/202_example.t

    * Moose::Object
      - more careful checking of params to new()

    * Moose::Meta::Role
      - much work done on the role composition
        - many new tests for conflict detection
          and composition edge cases
        - not enough documentation, I suggest
          looking at the tests

    * Moose::Meta::Instance
      - added new Instance metaclass to support
        the new Class::MOP instance protocol

    * Moose::Meta::Class
      - some small changes to support the new
        instance protocol
      - some small additions to support Roles

    * Moose::Meta::Attribute
      - some improvements to the accessor generation code
        by nothingmuch
      - some small changes to support the new
        instance protocol
      - (still somewhat) experimental delegation support
        with the 'handles' option
        - added several tests for this
        - no docs for this yet

0.05 Thurs. April 27, 2006
    * Moose
      - keywords are now exported with Sub::Exporter
        thanks to chansen for this commit
      - has keyword now takes a 'metaclass' option
        to support custom attribute meta-classes
        on a per-attribute basis
        - added tests for this
      - the 'has' keyword not accepts inherited slot
        specifications (has '+foo'). This is still an
        experimental feature and probably not finished
        see t/038_attribute_inherited_slot_specs.t for
        more details, or ask about it on #moose
        - added tests for this

    * Moose::Role
      - keywords are now exported with Sub::Exporter

    * Moose::Utils::TypeConstraints
      - reorganized the type constraint hierarchy, thanks
        to nothingmuch and chansen for his help and advice
        on this
        - added some tests for this
      - keywords are now exported with Sub::Exporter
        thanks to chansen for this commit

    * Moose::Meta::Class
      - due to changes in Class::MOP, we had to change
        construct_instance (for the better)

    * Moose::Meta::Attribute
      - due to changes in Class::MOP, we had to add the
        initialize_instance_slot method (it's a good thing)

    * Moose::Meta::TypeConstraint
      - added type constraint unions
        - added tests for this
      - added the is_subtype_of predicate method
        - added tests for this

0.04 Sun. April 16th, 2006
    * Moose::Role
      - Roles can now consume other roles
        - added tests for this
      - Roles can specify required methods now with
        the requires() keyword
        - added tests for this

    * Moose::Meta::Role
      - ripped out much of it's guts ,.. much cleaner now
      - added required methods and correct handling of
        them in apply() for both classes and roles
        - added tests for this
      - no longer adds a does() method to consuming classes
        it relys on the one in Moose::Object
      - added roles attribute and some methods to support
        roles consuming roles

    * Moose::Meta::Attribute
      - added support for triggers on attributes
        - added tests for this
      - added support for does option on an attribute
        - added tests for this

    * Moose::Meta::Class
      - added support for attribute triggers in the
        object construction
        - added tests for this

    * Moose
      - Moose no longer creates a subtype for your class
        if a subtype of the same name already exists, this
        should DWIM in 99.9999% of all cases

    * Moose::Util::TypeConstraints
      - fixed bug where incorrect subtype conflicts were
        being reported
        - added test for this

    * Moose::Object
      - this class can now be extended with 'use base' if
        you need it, it properly loads the metaclass class now
        - added test for this

0.03_02 Wed. April 12, 2006
    * Moose
      - you must now explictly use Moose::Util::TypeConstraints
        it no longer gets exported for you automatically

    * Moose::Object
      - new() now accepts hash-refs as well as key/value lists
      - added does() method to check for Roles
        - added tests for this

    * Moose::Meta::Class
      - added roles attribute along with the add_role() and
        does_role() methods
        - added tests for this

    * Moose::Meta::Role
      - now adds a does() method to consuming classes
        which tests the class's hierarchy for roles
        - added tests for this

0.03_01 Mon. April 10, 2006
    * Moose::Cookbook
      - added new Role recipe (no content yet, only code)

    * Moose
      - added 'with' keyword for Role support
        - added test and docs for this
      - fixed subtype quoting bug
        - added test for this

    * Moose::Role
      - Roles for Moose
        - added test and docs

    * Moose::Util::TypeConstraints
      - added the message keyword to add custom
        error messages to type constraints

    * Moose::Meta::Role
      - the meta role to support Moose::Role
        - added tests and docs

    * Moose::Meta::Class
      - moved a number of things from Moose.pm
        to here, they should have been here
        in the first place

    * Moose::Meta::Attribute
      - moved the attribute option macros here
        instead of putting them in Moose.pm

    * Moose::Meta::TypeConstraint
      - added the message attributes and the
        validate method
        - added tests and docs for this

0.03 Thurs. March 30, 2006
    * Moose::Cookbook
      - added the Moose::Cookbook with 5 recipes,
        describing all the stuff Moose can do.

    * Moose
      - fixed an issue with &extends super class loading
        it now captures errors and deals with inline
        packages correctly (bug found by mst, solution
        stolen from alias)
      - added super/override & inner/augment features
        - added tests and docs for these

    * Moose::Object
      - BUILDALL now takes a reference of the %params
        that are passed to &new, and passes that to
        each BUILD as well.

    * Moose::Util::TypeConstraints
      - Type constraints now survive runtime reloading
        - added test for this

        * Moose::Meta::Class
          - fixed the way attribute defaults are handled
            during instance construction (bug found by chansen)

    * Moose::Meta::Attribute
      - read-only attributes now actually enforce their
        read-only-ness (this corrected in Class::MOP as
        well)

0.02 Tues. March 21, 2006
    * Moose
      - many more tests, fixing some bugs and
        edge cases
      - &extends now loads the base module with
        UNIVERSAL::require
        - added UNIVERSAL::require to the
          dependencies list
      ** API CHANGES **
      - each new Moose class will also create
        and register a subtype of Object which
        correspond to the new Moose class.
      - the 'isa' option in &has now only
        accepts strings, and will DWIM in
        almost all cases

    * Moose::Util::TypeConstraints
      - added type coercion features
        - added tests for this
        - added support for this in attributes
          and instance construction
      ** API CHANGES **
      - type construction no longer creates a
        function, it registers the type instead.
        - added several functions to get the
          registered types

    * Moose::Object
      - BUILDALL and DEMOLISHALL were broken
        because of a mis-named hash key, Whoops :)

    * Moose::Meta::Attribute
      - adding support for coercion in the
        autogenerated accessors

    * Moose::Meta::Class
      - adding support for coercion in the
        instance construction

    * Moose::Meta::TypeConstraint
    * Moose::Meta::TypeCoercion
          - type constraints and coercions are now
            full fledges meta-objects

0.01 Wed. March 15, 2006
    - Moooooooooooooooooose!!!<|MERGE_RESOLUTION|>--- conflicted
+++ resolved
@@ -6,6 +6,9 @@
   * You can no longer pass "coerce => 1" for an attribute unless its type
     constraint has a coercion defined. If it doesn't, an error will be thrown
     when the attribute is defined. (Dave Rolsky)
+
+  * has '+foo' now has a blacklist rather than a whitelist for options which
+    can be legally inherited (doy, Tuomas Jormola).
 
   [NEW FEATURES]
 
@@ -16,14 +19,7 @@
     safety and leave these on. Reported by David Wheeler. RT #58310. (Dave
     Rolsky)
 
-<<<<<<< HEAD
   * New with_traits helper function in Moose::Util. (doy)
-=======
-  [API CHANGES]
-
-  * has '+foo' now has a blacklist rather than a whitelist for options which
-    can be legally inherited (doy, Tuomas Jormola).
->>>>>>> 7da75441
 
   [BUG FIXES]
 
