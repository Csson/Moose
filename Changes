--- conflicted
+++ resolved
@@ -1,16 +1,14 @@
 Revision history for Perl extension Moose
 
-<<<<<<< HEAD
 0.56
     * Moose::Util::MetaRole
       - This simplifies the application of roles to any meta class, as
         well as the base object class. Reimplemented metaclass traits
         using this module. (Dave Rolsky)
-=======
+
 0.55_03 Fri August 29, 2008
     * No changes from 0.55_02 except increasing the Class::MOP
       dependency to 0.64_07.
->>>>>>> d4eb9e64
 
 0.55_02 Fri August 29, 2008
     * Makefile.PL and Moose.pm
